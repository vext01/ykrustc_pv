--- conflicted
+++ resolved
@@ -7,11 +7,7 @@
 use crate::common::{DebugInfoCdb, DebugInfoGdbLldb, DebugInfoGdb, DebugInfoLldb};
 use crate::common::{CompileFail, Pretty, RunFail, RunPass, RunPassValgrind};
 use crate::common::{Config, TestPaths};
-<<<<<<< HEAD
-use crate::common::{Incremental, MirOpt, RunMake, Ui, YkTir};
-=======
-use crate::common::{Incremental, MirOpt, RunMake, Ui, JsDocTest, Assembly};
->>>>>>> 7096ff0c
+use crate::common::{Incremental, MirOpt, RunMake, Ui, JsDocTest, Assembly, YkTir};
 use diff;
 use crate::errors::{self, Error, ErrorKind};
 use crate::header::TestProps;
@@ -308,12 +304,9 @@
             RunMake => self.run_rmake_test(),
             RunPass | Ui => self.run_ui_test(),
             MirOpt => self.run_mir_opt_test(),
-<<<<<<< HEAD
             YkTir => self.run_yk_tir_test(),
-=======
             Assembly => self.run_assembly_test(),
             JsDocTest => self.run_js_doc_test(),
->>>>>>> 7096ff0c
         }
     }
 
@@ -1973,7 +1966,6 @@
 
                 rustc.arg(dir_opt);
             }
-<<<<<<< HEAD
             YkTir => {
                 rustc.args(&[ "--emit", "yk-tir"]);
 
@@ -1981,12 +1973,8 @@
                 let _ = fs::remove_dir_all(&mir_dump_dir);
                 create_dir_all(mir_dump_dir.as_path()).unwrap();
             },
-            RunFail | RunPassValgrind | Pretty | DebugInfoBoth | DebugInfoGdb | DebugInfoLldb
-            | Codegen | Rustdoc | RunMake | CodegenUnits => {
-=======
             RunFail | RunPassValgrind | Pretty | DebugInfoCdb | DebugInfoGdbLldb | DebugInfoGdb
             | DebugInfoLldb | Codegen | Rustdoc | RunMake | CodegenUnits | JsDocTest | Assembly => {
->>>>>>> 7096ff0c
                 // do not use JSON output
             }
         }
