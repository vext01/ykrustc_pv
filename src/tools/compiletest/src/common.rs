pub use self::Mode::*;

use std::ffi::OsString;
use std::fmt;
use std::path::{Path, PathBuf};
use std::str::FromStr;

use test::ColorConfig;
use crate::util::PathBufExt;

#[derive(Clone, Copy, PartialEq, Debug)]
pub enum Mode {
    CompileFail,
    RunFail,
    /// This now behaves like a `ui` test that has an implict `// run-pass`.
    RunPass,
    RunPassValgrind,
    Pretty,
    DebugInfoCdb,
    DebugInfoGdbLldb,
    DebugInfoGdb,
    DebugInfoLldb,
    Codegen,
    Rustdoc,
    CodegenUnits,
    Incremental,
    RunMake,
    Ui,
    JsDocTest,
    MirOpt,
<<<<<<< HEAD
    YkTir,
=======
    Assembly,
>>>>>>> 7096ff0c
}

impl Mode {
    pub fn disambiguator(self) -> &'static str {
        // Run-pass and pretty run-pass tests could run concurrently, and if they do,
        // they need to keep their output segregated. Same is true for debuginfo tests that
        // can be run on cdb, gdb, and lldb.
        match self {
            Pretty => ".pretty",
            DebugInfoCdb => ".cdb",
            DebugInfoGdb => ".gdb",
            DebugInfoLldb => ".lldb",
            _ => "",
        }
    }
}

impl FromStr for Mode {
    type Err = ();
    fn from_str(s: &str) -> Result<Mode, ()> {
        match s {
            "compile-fail" => Ok(CompileFail),
            "run-fail" => Ok(RunFail),
            "run-pass" => Ok(RunPass),
            "run-pass-valgrind" => Ok(RunPassValgrind),
            "pretty" => Ok(Pretty),
            "debuginfo-cdb" => Ok(DebugInfoCdb),
            "debuginfo-gdb+lldb" => Ok(DebugInfoGdbLldb),
            "debuginfo-lldb" => Ok(DebugInfoLldb),
            "debuginfo-gdb" => Ok(DebugInfoGdb),
            "codegen" => Ok(Codegen),
            "rustdoc" => Ok(Rustdoc),
            "codegen-units" => Ok(CodegenUnits),
            "incremental" => Ok(Incremental),
            "run-make" => Ok(RunMake),
            "ui" => Ok(Ui),
            "js-doc-test" => Ok(JsDocTest),
            "mir-opt" => Ok(MirOpt),
<<<<<<< HEAD
            "yk-tir" => Ok(YkTir),
=======
            "assembly" => Ok(Assembly),
>>>>>>> 7096ff0c
            _ => Err(()),
        }
    }
}

impl fmt::Display for Mode {
    fn fmt(&self, f: &mut fmt::Formatter<'_>) -> fmt::Result {
        let s = match *self {
            CompileFail => "compile-fail",
            RunFail => "run-fail",
            RunPass => "run-pass",
            RunPassValgrind => "run-pass-valgrind",
            Pretty => "pretty",
            DebugInfoCdb => "debuginfo-cdb",
            DebugInfoGdbLldb => "debuginfo-gdb+lldb",
            DebugInfoGdb => "debuginfo-gdb",
            DebugInfoLldb => "debuginfo-lldb",
            Codegen => "codegen",
            Rustdoc => "rustdoc",
            CodegenUnits => "codegen-units",
            Incremental => "incremental",
            RunMake => "run-make",
            Ui => "ui",
            JsDocTest => "js-doc-test",
            MirOpt => "mir-opt",
<<<<<<< HEAD
            YkTir => "yk-tir",
=======
            Assembly => "assembly",
>>>>>>> 7096ff0c
        };
        fmt::Display::fmt(s, f)
    }
}

#[derive(Clone, Debug, PartialEq)]
pub enum CompareMode {
    Nll,
    Polonius,
}

impl CompareMode {
    pub(crate) fn to_str(&self) -> &'static str {
        match *self {
            CompareMode::Nll => "nll",
            CompareMode::Polonius => "polonius",
        }
    }

    pub fn parse(s: String) -> CompareMode {
        match s.as_str() {
            "nll" => CompareMode::Nll,
            "polonius" => CompareMode::Polonius,
            x => panic!("unknown --compare-mode option: {}", x),
        }
    }
}

/// Configuration for compiletest
#[derive(Clone)]
pub struct Config {
    /// `true` to to overwrite stderr/stdout files instead of complaining about changes in output.
    pub bless: bool,

    /// The library paths required for running the compiler.
    pub compile_lib_path: PathBuf,

    /// The library paths required for running compiled programs.
    pub run_lib_path: PathBuf,

    /// The rustc executable.
    pub rustc_path: PathBuf,

    /// The rustdoc executable.
    pub rustdoc_path: Option<PathBuf>,

    /// The Python executable to use for LLDB.
    pub lldb_python: String,

    /// The Python executable to use for htmldocck.
    pub docck_python: String,

    /// The LLVM `FileCheck` binary path.
    pub llvm_filecheck: Option<PathBuf>,

    /// Path to LLVM's bin directory.
    pub llvm_bin_dir: Option<PathBuf>,

    /// The valgrind path.
    pub valgrind_path: Option<String>,

    /// Whether to fail if we can't run run-pass-valgrind tests under valgrind
    /// (or, alternatively, to silently run them like regular run-pass tests).
    pub force_valgrind: bool,

    /// The path to the Clang executable to run Clang-based tests with. If
    /// `None` then these tests will be ignored.
    pub run_clang_based_tests_with: Option<String>,

    /// The directory containing the tests to run
    pub src_base: PathBuf,

    /// The directory where programs should be built
    pub build_base: PathBuf,

    /// The name of the stage being built (stage1, etc)
    pub stage_id: String,

    /// The test mode, compile-fail, run-fail, run-pass
    pub mode: Mode,

    /// Run ignored tests
    pub run_ignored: bool,

    /// Only run tests that match this filter
    pub filter: Option<String>,

    /// Exactly match the filter, rather than a substring
    pub filter_exact: bool,

    /// Write out a parseable log of tests that were run
    pub logfile: Option<PathBuf>,

    /// A command line to prefix program execution with,
    /// for running under valgrind
    pub runtool: Option<String>,

    /// Flags to pass to the compiler when building for the host
    pub host_rustcflags: Option<String>,

    /// Flags to pass to the compiler when building for the target
    pub target_rustcflags: Option<String>,

    /// Target system to be tested
    pub target: String,

    /// Host triple for the compiler being invoked
    pub host: String,

    /// Path to / name of the Microsoft Console Debugger (CDB) executable
    pub cdb: Option<OsString>,

    /// Path to / name of the GDB executable
    pub gdb: Option<String>,

    /// Version of GDB, encoded as ((major * 1000) + minor) * 1000 + patch
    pub gdb_version: Option<u32>,

    /// Whether GDB has native rust support
    pub gdb_native_rust: bool,

    /// Version of LLDB
    pub lldb_version: Option<String>,

    /// Whether LLDB has native rust support
    pub lldb_native_rust: bool,

    /// Version of LLVM
    pub llvm_version: Option<String>,

    /// Is LLVM a system LLVM
    pub system_llvm: bool,

    /// Path to the android tools
    pub android_cross_path: PathBuf,

    /// Extra parameter to run adb on arm-linux-androideabi
    pub adb_path: String,

    /// Extra parameter to run test suite on arm-linux-androideabi
    pub adb_test_dir: String,

    /// status whether android device available or not
    pub adb_device_status: bool,

    /// the path containing LLDB's Python module
    pub lldb_python_dir: Option<String>,

    /// Explain what's going on
    pub verbose: bool,

    /// Print one character per test instead of one line
    pub quiet: bool,

    /// Whether to use colors in test.
    pub color: ColorConfig,

    /// where to find the remote test client process, if we're using it
    pub remote_test_client: Option<PathBuf>,

    /// mode describing what file the actual ui output will be compared to
    pub compare_mode: Option<CompareMode>,

    /// If true, this will generate a coverage file with UI test files that run `MachineApplicable`
    /// diagnostics but are missing `run-rustfix` annotations. The generated coverage file is
    /// created in `/<build_base>/rustfix_missing_coverage.txt`
    pub rustfix_coverage: bool,

    // Configuration for various run-make tests frobbing things like C compilers
    // or querying about various LLVM component information.
    pub cc: String,
    pub cxx: String,
    pub cflags: String,
    pub ar: String,
    pub linker: Option<String>,
    pub llvm_components: String,
    pub llvm_cxxflags: String,

    /// Path to a NodeJS executable. Used for JS doctests, emscripten and WASM tests
    pub nodejs: Option<String>,
}

#[derive(Debug, Clone)]
pub struct TestPaths {
    pub file: PathBuf,         // e.g., compile-test/foo/bar/baz.rs
    pub relative_dir: PathBuf, // e.g., foo/bar
}

/// Used by `ui` tests to generate things like `foo.stderr` from `foo.rs`.
pub fn expected_output_path(
    testpaths: &TestPaths,
    revision: Option<&str>,
    compare_mode: &Option<CompareMode>,
    kind: &str,
) -> PathBuf {
    assert!(UI_EXTENSIONS.contains(&kind));
    let mut parts = Vec::new();

    if let Some(x) = revision {
        parts.push(x);
    }
    if let Some(ref x) = *compare_mode {
        parts.push(x.to_str());
    }
    parts.push(kind);

    let extension = parts.join(".");
    testpaths.file.with_extension(extension)
}

pub const UI_EXTENSIONS: &[&str] = &[UI_STDERR, UI_STDOUT, UI_FIXED];
pub const UI_STDERR: &str = "stderr";
pub const UI_STDOUT: &str = "stdout";
pub const UI_FIXED: &str = "fixed";

/// Absolute path to the directory where all output for all tests in the given
/// `relative_dir` group should reside. Example:
///   /path/to/build/host-triple/test/ui/relative/
/// This is created early when tests are collected to avoid race conditions.
pub fn output_relative_path(config: &Config, relative_dir: &Path) -> PathBuf {
    config.build_base.join(relative_dir)
}

/// Generates a unique name for the test, such as `testname.revision.mode`.
pub fn output_testname_unique(
    config: &Config,
    testpaths: &TestPaths,
    revision: Option<&str>,
) -> PathBuf {
    let mode = config.compare_mode.as_ref().map_or("", |m| m.to_str());
    PathBuf::from(&testpaths.file.file_stem().unwrap())
        .with_extra_extension(revision.unwrap_or(""))
        .with_extra_extension(mode)
}

/// Absolute path to the directory where all output for the given
/// test/revision should reside. Example:
///   /path/to/build/host-triple/test/ui/relative/testname.revision.mode/
pub fn output_base_dir(config: &Config, testpaths: &TestPaths, revision: Option<&str>) -> PathBuf {
    output_relative_path(config, &testpaths.relative_dir)
        .join(output_testname_unique(config, testpaths, revision))
}

/// Absolute path to the base filename used as output for the given
/// test/revision. Example:
///   /path/to/build/host-triple/test/ui/relative/testname.revision.mode/testname
pub fn output_base_name(config: &Config, testpaths: &TestPaths, revision: Option<&str>) -> PathBuf {
    output_base_dir(config, testpaths, revision).join(testpaths.file.file_stem().unwrap())
}<|MERGE_RESOLUTION|>--- conflicted
+++ resolved
@@ -28,11 +28,8 @@
     Ui,
     JsDocTest,
     MirOpt,
-<<<<<<< HEAD
     YkTir,
-=======
     Assembly,
->>>>>>> 7096ff0c
 }
 
 impl Mode {
@@ -71,11 +68,8 @@
             "ui" => Ok(Ui),
             "js-doc-test" => Ok(JsDocTest),
             "mir-opt" => Ok(MirOpt),
-<<<<<<< HEAD
             "yk-tir" => Ok(YkTir),
-=======
             "assembly" => Ok(Assembly),
->>>>>>> 7096ff0c
             _ => Err(()),
         }
     }
@@ -101,11 +95,8 @@
             Ui => "ui",
             JsDocTest => "js-doc-test",
             MirOpt => "mir-opt",
-<<<<<<< HEAD
             YkTir => "yk-tir",
-=======
             Assembly => "assembly",
->>>>>>> 7096ff0c
         };
         fmt::Display::fmt(s, f)
     }
