--- conflicted
+++ resolved
@@ -1,18 +1,7 @@
 use rustc::dep_graph::DepGraph;
 use rustc::hir;
 use rustc::hir::lowering::lower_crate;
-<<<<<<< HEAD
-use rustc::hir::def_id::LOCAL_CRATE;
-use rustc_data_structures::fingerprint::Fingerprint;
-use rustc_data_structures::stable_hasher::StableHasher;
-use rustc_mir as mir;
-use rustc::session::{CompileResult, CrateDisambiguator, Session};
-use rustc::session::CompileIncomplete;
-use rustc::session::config::{self, Input, OutputFilenames, OutputType};
-use rustc::session::search_paths::PathKind;
-=======
 use rustc::hir::map as hir_map;
->>>>>>> 1aa25063
 use rustc::lint;
 use rustc::middle::{self, reachable, resolve_lifetime, stability};
 use rustc::ty::{self, AllArenas, Resolutions, TyCtxt};
@@ -39,19 +28,6 @@
 use rustc_privacy;
 use rustc_resolve::{Resolver, ResolverArenas};
 use rustc_traits;
-<<<<<<< HEAD
-use rustc_codegen_utils::codegen_backend::CodegenBackend;
-use rustc_codegen_utils::link::out_filename;
-use rustc_typeck as typeck;
-use rustc_privacy;
-use rustc_plugin::registry::Registry;
-use rustc_plugin as plugin;
-use rustc_passes::{self, ast_validation, hir_stats, loops, rvalue_promotion};
-use rustc_yk_sections::mir_cfg::emit_mir_cfg_section;
-use rustc_yk_sections::with_yk_debug_sections;
-use rustc::util::nodemap::DefIdSet;
-use super::Compilation;
-=======
 use rustc_typeck as typeck;
 use syntax::{self, ast, attr, diagnostics, visit};
 use syntax::early_buffered_lints::BufferedEarlyLint;
@@ -63,7 +39,13 @@
 use syntax::symbol::Symbol;
 use syntax_pos::{FileName, hygiene};
 use syntax_ext;
->>>>>>> 1aa25063
+
+use rustc_codegen_utils::link::out_filename;
+use rustc_yk_sections::mir_cfg::emit_mir_cfg_section;
+use rustc_yk_sections::with_yk_debug_sections;
+use rustc::util::nodemap::DefIdSet;
+use std::sync::Arc;
+use rustc::hir::def_id::LOCAL_CRATE;
 
 use serialize::json;
 
@@ -74,22 +56,7 @@
 use std::io::{self, Write};
 use std::iter;
 use std::path::{Path, PathBuf};
-<<<<<<< HEAD
-use rustc_data_structures::sync::{self, Lrc, Lock};
-use std::sync::{mpsc, Arc};
-use syntax::{self, ast, attr, diagnostics, visit};
-use syntax::early_buffered_lints::BufferedEarlyLint;
-use syntax::ext::base::ExtCtxt;
-use syntax::fold::Folder;
-use syntax::parse::{self, PResult};
-use syntax::util::node_count::NodeCounter;
-use syntax::util::lev_distance::find_best_match_for_name;
-use syntax::symbol::Symbol;
-use syntax_pos::{FileName, hygiene};
-use syntax_ext;
-=======
 use std::sync::mpsc;
->>>>>>> 1aa25063
 
 use pretty::ReplaceBodyWithLoop;
 use proc_macro_decls;
@@ -362,7 +329,6 @@
                     }
                 }
 
-<<<<<<< HEAD
                 // Output Yorick debug sections into binary targets.
                 if sess.crate_types.borrow().contains(&config::CrateType::Executable) &&
                     with_yk_debug_sections() {
@@ -372,10 +338,10 @@
 
                     tcx.sess.yk_link_objects.borrow_mut()
                        .push(emit_mir_cfg_section(&tcx, &def_ids, out_fname));
-=======
+                }
+
                 if tcx.sess.opts.debugging_opts.query_stats {
                     tcx.queries.print_stats();
->>>>>>> 1aa25063
                 }
 
                 Ok((outputs.clone(), ongoing_codegen, tcx.dep_graph.clone()))
