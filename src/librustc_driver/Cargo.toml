--- conflicted
+++ resolved
@@ -35,10 +35,7 @@
 rustc_typeck = { path = "../librustc_typeck" }
 rustc_yk_sections = { path = "../librustc_yk_sections" }
 rustc_yk_link = { path = "../librustc_yk_link" }
-<<<<<<< HEAD
-=======
 rustc_interface = { path = "../librustc_interface" }
->>>>>>> 74c4dd4d
 serialize = { path = "../libserialize" }
 syntax = { path = "../libsyntax" }
 smallvec = { version = "0.6.7", features = ["union", "may_dangle"] }
