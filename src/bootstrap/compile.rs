//! Implementation of compiling various phases of the compiler and standard
//! library.
//!
//! This module contains some of the real meat in the rustbuild build system
//! which is where Cargo is used to compiler the standard library, libtest, and
//! compiler. This module is also responsible for assembling the sysroot as it
//! goes along from the output of the previous stage.

use std::borrow::Cow;
use std::env;
use std::fs;
use std::io::BufReader;
use std::io::prelude::*;
use std::path::{Path, PathBuf};
use std::process::{Command, Stdio, exit};
use std::str;

use build_helper::{output, mtime, up_to_date};
use filetime::FileTime;
use serde_json;

use crate::dist;
use crate::util::{exe, libdir, is_dylib};
use crate::{Compiler, Mode, GitRepo};
use crate::native;

use crate::cache::{INTERNER, Interned};
use crate::builder::{Step, RunConfig, ShouldRun, Builder};

#[derive(Debug, PartialOrd, Ord, Copy, Clone, PartialEq, Eq, Hash)]
pub struct Std {
    pub target: Interned<String>,
    pub compiler: Compiler,
}

impl Step for Std {
    type Output = ();
    const DEFAULT: bool = true;

    fn should_run(run: ShouldRun<'_>) -> ShouldRun<'_> {
        run.all_krates("std")
    }

    fn make_run(run: RunConfig<'_>) {
        run.builder.ensure(Std {
            compiler: run.builder.compiler(run.builder.top_stage, run.host),
            target: run.target,
        });
    }

    /// Builds the standard library.
    ///
    /// This will build the standard library for a particular stage of the build
    /// using the `compiler` targeting the `target` architecture. The artifacts
    /// created will also be linked into the sysroot directory.
    fn run(self, builder: &Builder<'_>) {
        let target = self.target;
        let compiler = self.compiler;

        if builder.config.keep_stage.contains(&compiler.stage) {
            builder.info("Warning: Using a potentially old libstd. This may not behave well.");
            builder.ensure(StdLink {
                compiler,
                target_compiler: compiler,
                target,
            });
            return;
        }

        builder.ensure(StartupObjects { compiler, target });

        if builder.force_use_stage1(compiler, target) {
            let from = builder.compiler(1, builder.config.build);
            builder.ensure(Std {
                compiler: from,
                target,
            });
            builder.info(&format!("Uplifting stage1 std ({} -> {})", from.host, target));

            // Even if we're not building std this stage, the new sysroot must
            // still contain the third party objects needed by various targets.
            copy_third_party_objects(builder, &compiler, target);

            builder.ensure(StdLink {
                compiler: from,
                target_compiler: compiler,
                target,
            });
            return;
        }

        copy_third_party_objects(builder, &compiler, target);

        let mut cargo = builder.cargo(compiler, Mode::Std, target, "build");
        std_cargo(builder, &compiler, target, &mut cargo);

        let _folder = builder.fold_output(|| format!("stage{}-std", compiler.stage));
        builder.info(&format!("Building stage{} std artifacts ({} -> {})", compiler.stage,
                &compiler.host, target));
        run_cargo(builder,
                  &mut cargo,
                  &libstd_stamp(builder, compiler, target),
                  false);

        builder.ensure(StdLink {
            compiler: builder.compiler(compiler.stage, builder.config.build),
            target_compiler: compiler,
            target,
        });
    }
}

/// Copies third pary objects needed by various targets.
fn copy_third_party_objects(builder: &Builder<'_>, compiler: &Compiler, target: Interned<String>) {
    let libdir = builder.sysroot_libdir(*compiler, target);

    // Copies the crt(1,i,n).o startup objects
    //
    // Since musl supports fully static linking, we can cross link for it even
    // with a glibc-targeting toolchain, given we have the appropriate startup
    // files. As those shipped with glibc won't work, copy the ones provided by
    // musl so we have them on linux-gnu hosts.
    if target.contains("musl") {
        for &obj in &["crt1.o", "crti.o", "crtn.o"] {
            builder.copy(
                &builder.musl_root(target).unwrap().join("lib").join(obj),
                &libdir.join(obj),
            );
        }
    }

    // Copies libunwind.a compiled to be linked wit x86_64-fortanix-unknown-sgx.
    //
    // This target needs to be linked to Fortanix's port of llvm's libunwind.
    // libunwind requires support for rwlock and printing to stderr,
    // which is provided by std for this target.
    if target == "x86_64-fortanix-unknown-sgx" {
        let src_path_env = "X86_FORTANIX_SGX_LIBS";
        let obj = "libunwind.a";
        let src = env::var(src_path_env).expect(&format!("{} not found in env", src_path_env));
        let src = Path::new(&src).join(obj);
        builder.copy(&src, &libdir.join(obj));
    }
}

/// Configure cargo to compile the standard library, adding appropriate env vars
/// and such.
pub fn std_cargo(builder: &Builder<'_>,
                 compiler: &Compiler,
                 target: Interned<String>,
                 cargo: &mut Command) {
    if let Some(target) = env::var_os("MACOSX_STD_DEPLOYMENT_TARGET") {
        cargo.env("MACOSX_DEPLOYMENT_TARGET", target);
    }

    if builder.no_std(target) == Some(true) {
        // for no-std targets we only compile a few no_std crates
        cargo
            .args(&["-p", "alloc"])
            .arg("--manifest-path")
            .arg(builder.src.join("src/liballoc/Cargo.toml"))
            .arg("--features")
            .arg("compiler-builtins-mem");
    } else {
        let features = builder.std_features();

        if compiler.stage != 0 && builder.config.sanitizers {
            // This variable is used by the sanitizer runtime crates, e.g.
            // rustc_lsan, to build the sanitizer runtime from C code
            // When this variable is missing, those crates won't compile the C code,
            // so we don't set this variable during stage0 where llvm-config is
            // missing
            // We also only build the runtimes when --enable-sanitizers (or its
            // config.toml equivalent) is used
            let llvm_config = builder.ensure(native::Llvm {
                target: builder.config.build,
                emscripten: false,
            });
            cargo.env("LLVM_CONFIG", llvm_config);
        }

        cargo.arg("--features").arg(features)
            .arg("--manifest-path")
            .arg(builder.src.join("src/libstd/Cargo.toml"));

        if target.contains("musl") {
            if let Some(p) = builder.musl_root(target) {
                cargo.env("MUSL_ROOT", p);
            }
        }
    }
}

#[derive(Debug, Copy, Clone, PartialEq, Eq, Hash)]
struct StdLink {
    pub compiler: Compiler,
    pub target_compiler: Compiler,
    pub target: Interned<String>,
}

impl Step for StdLink {
    type Output = ();

    fn should_run(run: ShouldRun<'_>) -> ShouldRun<'_> {
        run.never()
    }

    /// Link all libstd rlibs/dylibs into the sysroot location.
    ///
    /// Links those artifacts generated by `compiler` to the `stage` compiler's
    /// sysroot for the specified `host` and `target`.
    ///
    /// Note that this assumes that `compiler` has already generated the libstd
    /// libraries for `target`, and this method will find them in the relevant
    /// output directory.
    fn run(self, builder: &Builder<'_>) {
        let compiler = self.compiler;
        let target_compiler = self.target_compiler;
        let target = self.target;
        builder.info(&format!("Copying stage{} std from stage{} ({} -> {} / {})",
                target_compiler.stage,
                compiler.stage,
                &compiler.host,
                target_compiler.host,
                target));
        let libdir = builder.sysroot_libdir(target_compiler, target);
        let hostdir = builder.sysroot_libdir(target_compiler, compiler.host);
        add_to_sysroot(builder, &libdir, &hostdir, &libstd_stamp(builder, compiler, target));

        if builder.config.sanitizers && compiler.stage != 0 && target == "x86_64-apple-darwin" {
            // The sanitizers are only built in stage1 or above, so the dylibs will
            // be missing in stage0 and causes panic. See the `std()` function above
            // for reason why the sanitizers are not built in stage0.
            copy_apple_sanitizer_dylibs(builder, &builder.native_dir(target), "osx", &libdir);
        }

        builder.cargo(target_compiler, Mode::ToolStd, target, "clean");
    }
}

fn copy_apple_sanitizer_dylibs(
    builder: &Builder<'_>,
    native_dir: &Path,
    platform: &str,
    into: &Path,
) {
    for &sanitizer in &["asan", "tsan"] {
        let filename = format!("lib__rustc__clang_rt.{}_{}_dynamic.dylib", sanitizer, platform);
        let mut src_path = native_dir.join(sanitizer);
        src_path.push("build");
        src_path.push("lib");
        src_path.push("darwin");
        src_path.push(&filename);
        builder.copy(&src_path, &into.join(filename));
    }
}

#[derive(Debug, Copy, Clone, PartialEq, Eq, Hash)]
pub struct StartupObjects {
    pub compiler: Compiler,
    pub target: Interned<String>,
}

impl Step for StartupObjects {
    type Output = ();

    fn should_run(run: ShouldRun<'_>) -> ShouldRun<'_> {
        run.path("src/rtstartup")
    }

    fn make_run(run: RunConfig<'_>) {
        run.builder.ensure(StartupObjects {
            compiler: run.builder.compiler(run.builder.top_stage, run.host),
            target: run.target,
        });
    }

    /// Builds and prepare startup objects like rsbegin.o and rsend.o
    ///
    /// These are primarily used on Windows right now for linking executables/dlls.
    /// They don't require any library support as they're just plain old object
    /// files, so we just use the nightly snapshot compiler to always build them (as
    /// no other compilers are guaranteed to be available).
    fn run(self, builder: &Builder<'_>) {
        let for_compiler = self.compiler;
        let target = self.target;
        if !target.contains("pc-windows-gnu") {
            return
        }

        let src_dir = &builder.src.join("src/rtstartup");
        let dst_dir = &builder.native_dir(target).join("rtstartup");
        let sysroot_dir = &builder.sysroot_libdir(for_compiler, target);
        t!(fs::create_dir_all(dst_dir));

        for file in &["rsbegin", "rsend"] {
            let src_file = &src_dir.join(file.to_string() + ".rs");
            let dst_file = &dst_dir.join(file.to_string() + ".o");
            if !up_to_date(src_file, dst_file) {
                let mut cmd = Command::new(&builder.initial_rustc);
                builder.run(cmd.env("RUSTC_BOOTSTRAP", "1")
                            .arg("--cfg").arg("stage0")
                            .arg("--target").arg(target)
                            .arg("--emit=obj")
                            .arg("-o").arg(dst_file)
                            .arg(src_file));
            }

            builder.copy(dst_file, &sysroot_dir.join(file.to_string() + ".o"));
        }

        for obj in ["crt2.o", "dllcrt2.o"].iter() {
            let src = compiler_file(builder,
                                    builder.cc(target),
                                    target,
                                    obj);
            builder.copy(&src, &sysroot_dir.join(obj));
        }
    }
}

#[derive(Debug, PartialOrd, Ord, Copy, Clone, PartialEq, Eq, Hash)]
pub struct Test {
    pub target: Interned<String>,
    pub compiler: Compiler,
}

impl Step for Test {
    type Output = ();
    const DEFAULT: bool = true;

    fn should_run(run: ShouldRun<'_>) -> ShouldRun<'_> {
        run.all_krates("test")
    }

    fn make_run(run: RunConfig<'_>) {
        run.builder.ensure(Test {
            compiler: run.builder.compiler(run.builder.top_stage, run.host),
            target: run.target,
        });
    }

    /// Builds libtest.
    ///
    /// This will build libtest and supporting libraries for a particular stage of
    /// the build using the `compiler` targeting the `target` architecture. The
    /// artifacts created will also be linked into the sysroot directory.
    fn run(self, builder: &Builder<'_>) {
        let target = self.target;
        let compiler = self.compiler;

        builder.ensure(Std { compiler, target });

        if builder.config.keep_stage.contains(&compiler.stage) {
            builder.info("Warning: Using a potentially old libtest. This may not behave well.");
            builder.ensure(TestLink {
                compiler,
                target_compiler: compiler,
                target,
            });
            return;
        }

        if builder.force_use_stage1(compiler, target) {
            builder.ensure(Test {
                compiler: builder.compiler(1, builder.config.build),
                target,
            });
            builder.info(
                &format!("Uplifting stage1 test ({} -> {})", builder.config.build, target));
            builder.ensure(TestLink {
                compiler: builder.compiler(1, builder.config.build),
                target_compiler: compiler,
                target,
            });
            return;
        }

        let mut cargo = builder.cargo(compiler, Mode::Test, target, "build");
        test_cargo(builder, &compiler, target, &mut cargo);

        let _folder = builder.fold_output(|| format!("stage{}-test", compiler.stage));
        builder.info(&format!("Building stage{} test artifacts ({} -> {})", compiler.stage,
                &compiler.host, target));
        run_cargo(builder,
                  &mut cargo,
                  &libtest_stamp(builder, compiler, target),
                  false);

        builder.ensure(TestLink {
            compiler: builder.compiler(compiler.stage, builder.config.build),
            target_compiler: compiler,
            target,
        });
    }
}

/// Same as `std_cargo`, but for libtest
pub fn test_cargo(builder: &Builder<'_>,
                  _compiler: &Compiler,
                  _target: Interned<String>,
                  cargo: &mut Command) {
    if let Some(target) = env::var_os("MACOSX_STD_DEPLOYMENT_TARGET") {
        cargo.env("MACOSX_DEPLOYMENT_TARGET", target);
    }
    cargo.arg("--manifest-path")
        .arg(builder.src.join("src/libtest/Cargo.toml"));
}

#[derive(Debug, Copy, Clone, PartialEq, Eq, Hash)]
pub struct TestLink {
    pub compiler: Compiler,
    pub target_compiler: Compiler,
    pub target: Interned<String>,
}

impl Step for TestLink {
    type Output = ();

    fn should_run(run: ShouldRun<'_>) -> ShouldRun<'_> {
        run.never()
    }

    /// Same as `std_link`, only for libtest
    fn run(self, builder: &Builder<'_>) {
        let compiler = self.compiler;
        let target_compiler = self.target_compiler;
        let target = self.target;
        builder.info(&format!("Copying stage{} test from stage{} ({} -> {} / {})",
                target_compiler.stage,
                compiler.stage,
                &compiler.host,
                target_compiler.host,
                target));
        add_to_sysroot(
            builder,
            &builder.sysroot_libdir(target_compiler, target),
            &builder.sysroot_libdir(target_compiler, compiler.host),
            &libtest_stamp(builder, compiler, target)
        );

        builder.cargo(target_compiler, Mode::ToolTest, target, "clean");
    }
}

#[derive(Debug, PartialOrd, Ord, Copy, Clone, PartialEq, Eq, Hash)]
pub struct Rustc {
    pub target: Interned<String>,
    pub compiler: Compiler,
}

impl Step for Rustc {
    type Output = ();
    const ONLY_HOSTS: bool = true;
    const DEFAULT: bool = true;

    fn should_run(run: ShouldRun<'_>) -> ShouldRun<'_> {
        run.all_krates("rustc-main")
    }

    fn make_run(run: RunConfig<'_>) {
        run.builder.ensure(Rustc {
            compiler: run.builder.compiler(run.builder.top_stage, run.host),
            target: run.target,
        });
    }

    /// Builds the compiler.
    ///
    /// This will build the compiler for a particular stage of the build using
    /// the `compiler` targeting the `target` architecture. The artifacts
    /// created will also be linked into the sysroot directory.
    fn run(self, builder: &Builder<'_>) {
        let compiler = self.compiler;
        let target = self.target;

        builder.ensure(Test { compiler, target });

        if builder.config.keep_stage.contains(&compiler.stage) {
            builder.info("Warning: Using a potentially old librustc. This may not behave well.");
            builder.ensure(RustcLink {
                compiler,
                target_compiler: compiler,
                target,
            });
            return;
        }

        if builder.force_use_stage1(compiler, target) {
            builder.ensure(Rustc {
                compiler: builder.compiler(1, builder.config.build),
                target,
            });
            builder.info(&format!("Uplifting stage1 rustc ({} -> {})",
                builder.config.build, target));
            builder.ensure(RustcLink {
                compiler: builder.compiler(1, builder.config.build),
                target_compiler: compiler,
                target,
            });
            return;
        }

        // Ensure that build scripts and proc macros have a std / libproc_macro to link against.
        builder.ensure(Test {
            compiler: builder.compiler(self.compiler.stage, builder.config.build),
            target: builder.config.build,
        });

        let mut cargo = builder.cargo(compiler, Mode::Rustc, target, "build");
        rustc_cargo(builder, &mut cargo);

        let _folder = builder.fold_output(|| format!("stage{}-rustc", compiler.stage));
        builder.info(&format!("Building stage{} compiler artifacts ({} -> {})",
                 compiler.stage, &compiler.host, target));
        run_cargo(builder,
                  &mut cargo,
                  &librustc_stamp(builder, compiler, target),
                  false);

        builder.ensure(RustcLink {
            compiler: builder.compiler(compiler.stage, builder.config.build),
            target_compiler: compiler,
            target,
        });
    }
}

pub fn rustc_cargo(builder: &Builder<'_>, cargo: &mut Command) {
    cargo.arg("--features").arg(builder.rustc_features())
         .arg("--manifest-path")
         .arg(builder.src.join("src/rustc/Cargo.toml"));
    rustc_cargo_env(builder, cargo);
}

pub fn rustc_cargo_env(builder: &Builder<'_>, cargo: &mut Command) {
    // Set some configuration variables picked up by build scripts and
    // the compiler alike
    cargo.env("CFG_RELEASE", builder.rust_release())
         .env("CFG_RELEASE_CHANNEL", &builder.config.channel)
         .env("CFG_VERSION", builder.rust_version())
         .env("CFG_PREFIX", builder.config.prefix.clone().unwrap_or_default())
         .env("CFG_CODEGEN_BACKENDS_DIR", &builder.config.rust_codegen_backends_dir);

    let libdir_relative = builder.config.libdir_relative().unwrap_or(Path::new("lib"));
    cargo.env("CFG_LIBDIR_RELATIVE", libdir_relative);

    // If we're not building a compiler with debugging information then remove
    // these two env vars which would be set otherwise.
    if builder.config.rust_debuginfo_only_std {
        cargo.env_remove("RUSTC_DEBUGINFO");
        cargo.env_remove("RUSTC_DEBUGINFO_LINES");
    }

    if let Some(ref ver_date) = builder.rust_info.commit_date() {
        cargo.env("CFG_VER_DATE", ver_date);
    }
    if let Some(ref ver_hash) = builder.rust_info.sha() {
        cargo.env("CFG_VER_HASH", ver_hash);
    }
    if !builder.unstable_features() {
        cargo.env("CFG_DISABLE_UNSTABLE_FEATURES", "1");
    }
    if let Some(ref s) = builder.config.rustc_default_linker {
        cargo.env("CFG_DEFAULT_LINKER", s);
    }
    if builder.config.rustc_parallel {
        cargo.env("RUSTC_PARALLEL_COMPILER", "1");
    }
    if builder.config.rust_verify_llvm_ir {
        cargo.env("RUSTC_VERIFY_LLVM_IR", "1");
    }
}

#[derive(Debug, Copy, Clone, PartialEq, Eq, Hash)]
struct RustcLink {
    pub compiler: Compiler,
    pub target_compiler: Compiler,
    pub target: Interned<String>,
}

impl Step for RustcLink {
    type Output = ();

    fn should_run(run: ShouldRun<'_>) -> ShouldRun<'_> {
        run.never()
    }

    /// Same as `std_link`, only for librustc
    fn run(self, builder: &Builder<'_>) {
        let compiler = self.compiler;
        let target_compiler = self.target_compiler;
        let target = self.target;
        builder.info(&format!("Copying stage{} rustc from stage{} ({} -> {} / {})",
                 target_compiler.stage,
                 compiler.stage,
                 &compiler.host,
                 target_compiler.host,
                 target));
        add_to_sysroot(
            builder,
            &builder.sysroot_libdir(target_compiler, target),
            &builder.sysroot_libdir(target_compiler, compiler.host),
            &librustc_stamp(builder, compiler, target)
        );
        builder.cargo(target_compiler, Mode::ToolRustc, target, "clean");
    }
}

#[derive(Debug, Copy, Clone, PartialEq, Eq, Hash)]
pub struct CodegenBackend {
    pub compiler: Compiler,
    pub target: Interned<String>,
    pub backend: Interned<String>,
}

impl Step for CodegenBackend {
    type Output = ();
    const ONLY_HOSTS: bool = true;
    const DEFAULT: bool = true;

    fn should_run(run: ShouldRun<'_>) -> ShouldRun<'_> {
        run.all_krates("rustc_codegen_llvm")
    }

    fn make_run(run: RunConfig<'_>) {
        let backend = run.builder.config.rust_codegen_backends.get(0);
        let backend = backend.cloned().unwrap_or_else(|| {
            INTERNER.intern_str("llvm")
        });
        run.builder.ensure(CodegenBackend {
            compiler: run.builder.compiler(run.builder.top_stage, run.host),
            target: run.target,
            backend,
        });
    }

    fn run(self, builder: &Builder<'_>) {
        let compiler = self.compiler;
        let target = self.target;
        let backend = self.backend;

        builder.ensure(Rustc { compiler, target });

        if builder.config.keep_stage.contains(&compiler.stage) {
            builder.info("Warning: Using a potentially old codegen backend. \
                This may not behave well.");
            // Codegen backends are linked separately from this step today, so we don't do
            // anything here.
            return;
        }

        if builder.force_use_stage1(compiler, target) {
            builder.ensure(CodegenBackend {
                compiler: builder.compiler(1, builder.config.build),
                target,
                backend,
            });
            return;
        }

        let out_dir = builder.cargo_out(compiler, Mode::Codegen, target);

        let mut cargo = builder.cargo(compiler, Mode::Codegen, target, "build");
        cargo.arg("--manifest-path")
            .arg(builder.src.join("src/librustc_codegen_llvm/Cargo.toml"));
        rustc_cargo_env(builder, &mut cargo);

        let features = build_codegen_backend(&builder, &mut cargo, &compiler, target, backend);

        let tmp_stamp = out_dir.join(".tmp.stamp");

        let _folder = builder.fold_output(|| format!("stage{}-rustc_codegen_llvm", compiler.stage));
        let files = run_cargo(builder,
                              cargo.arg("--features").arg(features),
                              &tmp_stamp,
                              false);
        if builder.config.dry_run {
            return;
        }
        let mut files = files.into_iter()
            .filter(|f| {
                let filename = f.file_name().unwrap().to_str().unwrap();
                is_dylib(filename) && filename.contains("rustc_codegen_llvm-")
            });
        let codegen_backend = match files.next() {
            Some(f) => f,
            None => panic!("no dylibs built for codegen backend?"),
        };
        if let Some(f) = files.next() {
            panic!("codegen backend built two dylibs:\n{}\n{}",
                   codegen_backend.display(),
                   f.display());
        }
        let stamp = codegen_backend_stamp(builder, compiler, target, backend);
        let codegen_backend = codegen_backend.to_str().unwrap();
        t!(fs::write(&stamp, &codegen_backend));
    }
}

pub fn build_codegen_backend(builder: &Builder<'_>,
                             cargo: &mut Command,
                             compiler: &Compiler,
                             target: Interned<String>,
                             backend: Interned<String>) -> String {
    let mut features = String::new();

    match &*backend {
        "llvm" | "emscripten" => {
            // Build LLVM for our target. This will implicitly build the
            // host LLVM if necessary.
            let llvm_config = builder.ensure(native::Llvm {
                target,
                emscripten: backend == "emscripten",
            });

            if backend == "emscripten" {
                features.push_str(" emscripten");
            }

            builder.info(&format!("Building stage{} codegen artifacts ({} -> {}, {})",
                     compiler.stage, &compiler.host, target, backend));

            // Pass down configuration from the LLVM build into the build of
            // librustc_llvm and librustc_codegen_llvm.
            if builder.is_rust_llvm(target) && backend != "emscripten" {
                cargo.env("LLVM_RUSTLLVM", "1");
            }

            cargo.env("LLVM_CONFIG", &llvm_config);
            if backend != "emscripten" {
                let target_config = builder.config.target_config.get(&target);
                if let Some(s) = target_config.and_then(|c| c.llvm_config.as_ref()) {
                    cargo.env("CFG_LLVM_ROOT", s);
                }
            }
            // Building with a static libstdc++ is only supported on linux right now,
            // not for MSVC or macOS
            if builder.config.llvm_static_stdcpp &&
               !target.contains("freebsd") &&
               !target.contains("windows") &&
               !target.contains("apple") {
                let file = compiler_file(builder,
                                         builder.cxx(target).unwrap(),
                                         target,
                                         "libstdc++.a");
                cargo.env("LLVM_STATIC_STDCPP", file);
            }
            if builder.config.llvm_link_shared ||
                (builder.config.llvm_thin_lto && backend != "emscripten")
            {
                cargo.env("LLVM_LINK_SHARED", "1");
            }
            if builder.config.llvm_use_libcxx {
                cargo.env("LLVM_USE_LIBCXX", "1");
            }
        }
        _ => panic!("unknown backend: {}", backend),
    }

    features
}

/// Creates the `codegen-backends` folder for a compiler that's about to be
/// assembled as a complete compiler.
///
/// This will take the codegen artifacts produced by `compiler` and link them
/// into an appropriate location for `target_compiler` to be a functional
/// compiler.
fn copy_codegen_backends_to_sysroot(builder: &Builder<'_>,
                                    compiler: Compiler,
                                    target_compiler: Compiler) {
    let target = target_compiler.host;

    // Note that this step is different than all the other `*Link` steps in
    // that it's not assembling a bunch of libraries but rather is primarily
    // moving the codegen backend into place. The codegen backend of rustc is
    // not linked into the main compiler by default but is rather dynamically
    // selected at runtime for inclusion.
    //
    // Here we're looking for the output dylib of the `CodegenBackend` step and
    // we're copying that into the `codegen-backends` folder.
    let dst = builder.sysroot_codegen_backends(target_compiler);
    t!(fs::create_dir_all(&dst));

    if builder.config.dry_run {
        return;
    }

    for backend in builder.config.rust_codegen_backends.iter() {
        let stamp = codegen_backend_stamp(builder, compiler, target, *backend);
        let dylib = t!(fs::read_to_string(&stamp));
        let file = Path::new(&dylib);
        let filename = file.file_name().unwrap().to_str().unwrap();
        // change `librustc_codegen_llvm-xxxxxx.so` to `librustc_codegen_llvm-llvm.so`
        let target_filename = {
            let dash = filename.find('-').unwrap();
            let dot = filename.find('.').unwrap();
            format!("{}-{}{}",
                    &filename[..dash],
                    backend,
                    &filename[dot..])
        };
        builder.copy(&file, &dst.join(target_filename));
    }
}

fn copy_lld_to_sysroot(builder: &Builder<'_>,
                       target_compiler: Compiler,
                       lld_install_root: &Path) {
    let target = target_compiler.host;

    let dst = builder.sysroot_libdir(target_compiler, target)
        .parent()
        .unwrap()
        .join("bin");
    t!(fs::create_dir_all(&dst));

    let src_exe = exe("lld", &target);
    let dst_exe = exe("rust-lld", &target);
    // we prepend this bin directory to the user PATH when linking Rust binaries. To
    // avoid shadowing the system LLD we rename the LLD we provide to `rust-lld`.
    builder.copy(&lld_install_root.join("bin").join(&src_exe), &dst.join(&dst_exe));
}

/// Cargo's output path for the standard library in a given stage, compiled
/// by a particular compiler for the specified target.
pub fn libstd_stamp(
    builder: &Builder<'_>,
    compiler: Compiler,
    target: Interned<String>,
) -> PathBuf {
    builder.cargo_out(compiler, Mode::Std, target).join(".libstd.stamp")
}

/// Cargo's output path for libtest in a given stage, compiled by a particular
/// compiler for the specified target.
pub fn libtest_stamp(
    builder: &Builder<'_>,
    compiler: Compiler,
    target: Interned<String>,
) -> PathBuf {
    builder.cargo_out(compiler, Mode::Test, target).join(".libtest.stamp")
}

/// Cargo's output path for librustc in a given stage, compiled by a particular
/// compiler for the specified target.
pub fn librustc_stamp(
    builder: &Builder<'_>,
    compiler: Compiler,
    target: Interned<String>,
) -> PathBuf {
    builder.cargo_out(compiler, Mode::Rustc, target).join(".librustc.stamp")
}

/// Cargo's output path for librustc_codegen_llvm in a given stage, compiled by a particular
/// compiler for the specified target and backend.
fn codegen_backend_stamp(builder: &Builder<'_>,
                         compiler: Compiler,
                         target: Interned<String>,
                         backend: Interned<String>) -> PathBuf {
    builder.cargo_out(compiler, Mode::Codegen, target)
        .join(format!(".librustc_codegen_llvm-{}.stamp", backend))
}

pub fn compiler_file(
    builder: &Builder<'_>,
    compiler: &Path,
    target: Interned<String>,
    file: &str,
) -> PathBuf {
    let mut cmd = Command::new(compiler);
    cmd.args(builder.cflags(target, GitRepo::Rustc));
    cmd.arg(format!("-print-file-name={}", file));
    let out = output(&mut cmd);
    PathBuf::from(out.trim())
}

#[derive(Debug, Copy, Clone, PartialEq, Eq, Hash)]
pub struct Sysroot {
    pub compiler: Compiler,
}

impl Step for Sysroot {
    type Output = Interned<PathBuf>;

    fn should_run(run: ShouldRun<'_>) -> ShouldRun<'_> {
        run.never()
    }

    /// Returns the sysroot for the `compiler` specified that *this build system
    /// generates*.
    ///
    /// That is, the sysroot for the stage0 compiler is not what the compiler
    /// thinks it is by default, but it's the same as the default for stages
    /// 1-3.
    fn run(self, builder: &Builder<'_>) -> Interned<PathBuf> {
        let compiler = self.compiler;
        let sysroot = if compiler.stage == 0 {
            builder.out.join(&compiler.host).join("stage0-sysroot")
        } else {
            builder.out.join(&compiler.host).join(format!("stage{}", compiler.stage))
        };
        let _ = fs::remove_dir_all(&sysroot);
        t!(fs::create_dir_all(&sysroot));
        INTERNER.intern_path(sysroot)
    }
}

#[derive(Debug, Copy, PartialOrd, Ord, Clone, PartialEq, Eq, Hash)]
pub struct Assemble {
    /// The compiler which we will produce in this step. Assemble itself will
    /// take care of ensuring that the necessary prerequisites to do so exist,
    /// that is, this target can be a stage2 compiler and Assemble will build
    /// previous stages for you.
    pub target_compiler: Compiler,
}

impl Step for Assemble {
    type Output = Compiler;

    fn should_run(run: ShouldRun<'_>) -> ShouldRun<'_> {
        run.never()
    }

    /// Prepare a new compiler from the artifacts in `stage`
    ///
    /// This will assemble a compiler in `build/$host/stage$stage`. The compiler
    /// must have been previously produced by the `stage - 1` builder.build
    /// compiler.
    fn run(self, builder: &Builder<'_>) -> Compiler {
        let target_compiler = self.target_compiler;

        if target_compiler.stage == 0 {
            assert_eq!(builder.config.build, target_compiler.host,
                "Cannot obtain compiler for non-native build triple at stage 0");
            // The stage 0 compiler for the build triple is always pre-built.
            return target_compiler;
        }

        // Get the compiler that we'll use to bootstrap ourselves.
        //
        // Note that this is where the recursive nature of the bootstrap
        // happens, as this will request the previous stage's compiler on
        // downwards to stage 0.
        //
        // Also note that we're building a compiler for the host platform. We
        // only assume that we can run `build` artifacts, which means that to
        // produce some other architecture compiler we need to start from
        // `build` to get there.
        //
        // FIXME: Perhaps we should download those libraries?
        //        It would make builds faster...
        //
        // FIXME: It may be faster if we build just a stage 1 compiler and then
        //        use that to bootstrap this compiler forward.
        let build_compiler =
            builder.compiler(target_compiler.stage - 1, builder.config.build);

        // Build the libraries for this compiler to link to (i.e., the libraries
        // it uses at runtime). NOTE: Crates the target compiler compiles don't
        // link to these. (FIXME: Is that correct? It seems to be correct most
        // of the time but I think we do link to these for stage2/bin compilers
        // when not performing a full bootstrap).
        builder.ensure(Rustc {
            compiler: build_compiler,
            target: target_compiler.host,
        });
        for &backend in builder.config.rust_codegen_backends.iter() {
            builder.ensure(CodegenBackend {
                compiler: build_compiler,
                target: target_compiler.host,
                backend,
            });
        }

        let lld_install = if builder.config.lld_enabled {
            Some(builder.ensure(native::Lld {
                target: target_compiler.host,
            }))
        } else {
            None
        };

        let stage = target_compiler.stage;
        let host = target_compiler.host;
        builder.info(&format!("Assembling stage{} compiler ({})", stage, host));

        // Link in all dylibs to the libdir
        let sysroot = builder.sysroot(target_compiler);
        let sysroot_libdir = sysroot.join(libdir(&*host));
        t!(fs::create_dir_all(&sysroot_libdir));
        let src_libdir = builder.sysroot_libdir(build_compiler, host);
        for f in builder.read_dir(&src_libdir) {
            let filename = f.file_name().into_string().unwrap();
            if is_dylib(&filename) {
                builder.copy(&f.path(), &sysroot_libdir.join(&filename));
            }
        }

        copy_codegen_backends_to_sysroot(builder,
                                         build_compiler,
                                         target_compiler);
        if let Some(lld_install) = lld_install {
            copy_lld_to_sysroot(builder, target_compiler, &lld_install);
        }

        dist::maybe_install_llvm_dylib(builder, target_compiler.host, &sysroot);

        // Link the compiler binary itself into place
        let out_dir = builder.cargo_out(build_compiler, Mode::Rustc, host);
        let rustc = out_dir.join(exe("rustc_binary", &*host));
        let bindir = sysroot.join("bin");
        t!(fs::create_dir_all(&bindir));
        let compiler = builder.rustc(target_compiler);
        let _ = fs::remove_file(&compiler);
        builder.copy(&rustc, &compiler);

        target_compiler
    }
}

/// Link some files into a rustc sysroot.
///
/// For a particular stage this will link the file listed in `stamp` into the
/// `sysroot_dst` provided.
pub fn add_to_sysroot(
<<<<<<< HEAD
    builder: &Builder,
=======
    builder: &Builder<'_>,
>>>>>>> 74c4dd4d
    sysroot_dst: &Path,
    sysroot_host_dst: &Path,
    stamp: &Path
) {
    t!(fs::create_dir_all(&sysroot_dst));
    t!(fs::create_dir_all(&sysroot_host_dst));
    for (path, host) in builder.read_stamp_file(stamp) {
        if host {
            builder.copy(&path, &sysroot_host_dst.join(path.file_name().unwrap()));
        } else {
            builder.copy(&path, &sysroot_dst.join(path.file_name().unwrap()));
        }
    }
}

pub fn run_cargo(builder: &Builder<'_>,
                 cargo: &mut Command,
                 stamp: &Path,
                 is_check: bool)
    -> Vec<PathBuf>
{
    if builder.config.dry_run {
        return Vec::new();
    }

    // `target_root_dir` looks like $dir/$target/release
    let target_root_dir = stamp.parent().unwrap();
    // `target_deps_dir` looks like $dir/$target/release/deps
    let target_deps_dir = target_root_dir.join("deps");
    // `host_root_dir` looks like $dir/release
    let host_root_dir = target_root_dir.parent().unwrap() // chop off `release`
                                       .parent().unwrap() // chop off `$target`
                                       .join(target_root_dir.file_name().unwrap());

    // Spawn Cargo slurping up its JSON output. We'll start building up the
    // `deps` array of all files it generated along with a `toplevel` array of
    // files we need to probe for later.
    let mut deps = Vec::new();
    let mut toplevel = Vec::new();
    let ok = stream_cargo(builder, cargo, &mut |msg| {
        let (filenames, crate_types) = match msg {
            CargoMessage::CompilerArtifact {
                filenames,
                target: CargoTarget {
                    crate_types,
                },
                ..
            } => (filenames, crate_types),
            _ => return,
        };
        for filename in filenames {
            // Skip files like executables
            if !filename.ends_with(".rlib") &&
               !filename.ends_with(".lib") &&
               !is_dylib(&filename) &&
               !(is_check && filename.ends_with(".rmeta")) {
                continue;
            }

            let filename = Path::new(&*filename);

            // If this was an output file in the "host dir" we don't actually
            // worry about it, it's not relevant for us
            if filename.starts_with(&host_root_dir) {
                // Unless it's a proc macro used in the compiler
                if crate_types.iter().any(|t| t == "proc-macro") {
                    deps.push((filename.to_path_buf(), true));
                }
                continue;
            }

            // If this was output in the `deps` dir then this is a precise file
            // name (hash included) so we start tracking it.
            if filename.starts_with(&target_deps_dir) {
                deps.push((filename.to_path_buf(), false));
                continue;
            }

            // Otherwise this was a "top level artifact" which right now doesn't
            // have a hash in the name, but there's a version of this file in
            // the `deps` folder which *does* have a hash in the name. That's
            // the one we'll want to we'll probe for it later.
            //
            // We do not use `Path::file_stem` or `Path::extension` here,
            // because some generated files may have multiple extensions e.g.
            // `std-<hash>.dll.lib` on Windows. The aforementioned methods only
            // split the file name by the last extension (`.lib`) while we need
            // to split by all extensions (`.dll.lib`).
            let expected_len = t!(filename.metadata()).len();
            let filename = filename.file_name().unwrap().to_str().unwrap();
            let mut parts = filename.splitn(2, '.');
            let file_stem = parts.next().unwrap().to_owned();
            let extension = parts.next().unwrap().to_owned();

            toplevel.push((file_stem, extension, expected_len));
        }
    });

    if !ok {
        exit(1);
    }

    // Ok now we need to actually find all the files listed in `toplevel`. We've
    // got a list of prefix/extensions and we basically just need to find the
    // most recent file in the `deps` folder corresponding to each one.
    let contents = t!(target_deps_dir.read_dir())
        .map(|e| t!(e))
        .map(|e| (e.path(), e.file_name().into_string().unwrap(), t!(e.metadata())))
        .collect::<Vec<_>>();
    for (prefix, extension, expected_len) in toplevel {
        let candidates = contents.iter().filter(|&&(_, ref filename, ref meta)| {
            filename.starts_with(&prefix[..]) &&
                filename[prefix.len()..].starts_with("-") &&
                filename.ends_with(&extension[..]) &&
                meta.len() == expected_len
        });
        let max = candidates.max_by_key(|&&(_, _, ref metadata)| {
            FileTime::from_last_modification_time(metadata)
        });
        let path_to_add = match max {
            Some(triple) => triple.0.to_str().unwrap(),
            None => panic!("no output generated for {:?} {:?}", prefix, extension),
        };
        if is_dylib(path_to_add) {
            let candidate = format!("{}.lib", path_to_add);
            let candidate = PathBuf::from(candidate);
            if candidate.exists() {
                deps.push((candidate, false));
            }
        }
        deps.push((path_to_add.into(), false));
    }

    // Now we want to update the contents of the stamp file, if necessary. First
    // we read off the previous contents along with its mtime. If our new
    // contents (the list of files to copy) is different or if any dep's mtime
    // is newer then we rewrite the stamp file.
    deps.sort();
    let stamp_contents = fs::read(stamp);
    let stamp_mtime = mtime(&stamp);
    let mut new_contents = Vec::new();
    let mut max = None;
    let mut max_path = None;
    for (dep, proc_macro) in deps.iter() {
        let mtime = mtime(dep);
        if Some(mtime) > max {
            max = Some(mtime);
            max_path = Some(dep.clone());
        }
        new_contents.extend(if *proc_macro { b"h" } else { b"t" });
        new_contents.extend(dep.to_str().unwrap().as_bytes());
        new_contents.extend(b"\0");
    }
    let max = max.unwrap();
    let max_path = max_path.unwrap();
    let contents_equal = stamp_contents
        .map(|contents| contents == new_contents)
        .unwrap_or_default();
    if contents_equal && max <= stamp_mtime {
        builder.verbose(&format!("not updating {:?}; contents equal and {:?} <= {:?}",
                stamp, max, stamp_mtime));
        return deps.into_iter().map(|(d, _)| d).collect()
    }
    if max > stamp_mtime {
        builder.verbose(&format!("updating {:?} as {:?} changed", stamp, max_path));
    } else {
        builder.verbose(&format!("updating {:?} as deps changed", stamp));
    }
    t!(fs::write(&stamp, &new_contents));
    deps.into_iter().map(|(d, _)| d).collect()
}

pub fn stream_cargo(
    builder: &Builder<'_>,
    cargo: &mut Command,
    cb: &mut dyn FnMut(CargoMessage<'_>),
) -> bool {
    if builder.config.dry_run {
        return true;
    }
    // Instruct Cargo to give us json messages on stdout, critically leaving
    // stderr as piped so we can get those pretty colors.
    cargo.arg("--message-format").arg("json")
         .stdout(Stdio::piped());

    builder.verbose(&format!("running: {:?}", cargo));
    let mut child = match cargo.spawn() {
        Ok(child) => child,
        Err(e) => panic!("failed to execute command: {:?}\nerror: {}", cargo, e),
    };

    // Spawn Cargo slurping up its JSON output. We'll start building up the
    // `deps` array of all files it generated along with a `toplevel` array of
    // files we need to probe for later.
    let stdout = BufReader::new(child.stdout.take().unwrap());
    for line in stdout.lines() {
        let line = t!(line);
        match serde_json::from_str::<CargoMessage<'_>>(&line) {
            Ok(msg) => cb(msg),
            // If this was informational, just print it out and continue
            Err(_) => println!("{}", line)
        }
    }

    // Make sure Cargo actually succeeded after we read all of its stdout.
    let status = t!(child.wait());
    if !status.success() {
        eprintln!("command did not execute successfully: {:?}\n\
                  expected success, got: {}",
                 cargo,
                 status);
    }
    status.success()
}

#[derive(Deserialize)]
pub struct CargoTarget<'a> {
    crate_types: Vec<Cow<'a, str>>,
}

#[derive(Deserialize)]
#[serde(tag = "reason", rename_all = "kebab-case")]
pub enum CargoMessage<'a> {
    CompilerArtifact {
        package_id: Cow<'a, str>,
        features: Vec<Cow<'a, str>>,
        filenames: Vec<Cow<'a, str>>,
        target: CargoTarget<'a>,
    },
    BuildScriptExecuted {
        package_id: Cow<'a, str>,
    }
}<|MERGE_RESOLUTION|>--- conflicted
+++ resolved
@@ -1025,11 +1025,7 @@
 /// For a particular stage this will link the file listed in `stamp` into the
 /// `sysroot_dst` provided.
 pub fn add_to_sysroot(
-<<<<<<< HEAD
-    builder: &Builder,
-=======
     builder: &Builder<'_>,
->>>>>>> 74c4dd4d
     sysroot_dst: &Path,
     sysroot_host_dst: &Path,
     stamp: &Path
