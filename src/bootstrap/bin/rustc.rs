//! Shim which is passed to Cargo as "rustc" when running the bootstrap.
//!
//! This shim will take care of some various tasks that our build process
//! requires that Cargo can't quite do through normal configuration:
//!
//! 1. When compiling build scripts and build dependencies, we need a guaranteed
//!    full standard library available. The only compiler which actually has
//!    this is the snapshot, so we detect this situation and always compile with
//!    the snapshot compiler.
//! 2. We pass a bunch of `--cfg` and other flags based on what we're compiling
//!    (and this slightly differs based on a whether we're using a snapshot or
//!    not), so we do that all here.
//!
//! This may one day be replaced by RUSTFLAGS, but the dynamic nature of
//! switching compilers for the bootstrap and for build scripts will probably
//! never get replaced.

#![deny(warnings)]

use std::env;
use std::ffi::OsString;
use std::io;
use std::path::PathBuf;
use std::process::Command;
use std::str::FromStr;
use std::time::Instant;

fn main() {
    let mut args = env::args_os().skip(1).collect::<Vec<_>>();

    // Append metadata suffix for internal crates. See the corresponding entry
    // in bootstrap/lib.rs for details.
    if let Ok(s) = env::var("RUSTC_METADATA_SUFFIX") {
        for i in 1..args.len() {
            // Dirty code for borrowing issues
            let mut new = None;
            if let Some(current_as_str) = args[i].to_str() {
                if (&*args[i - 1] == "-C" && current_as_str.starts_with("metadata")) ||
                   current_as_str.starts_with("-Cmetadata") {
                    new = Some(format!("{}-{}", current_as_str, s));
                }
            }
            if let Some(new) = new { args[i] = new.into(); }
        }
    }

    // Drop `--error-format json` because despite our desire for json messages
    // from Cargo we don't want any from rustc itself.
    if let Some(n) = args.iter().position(|n| n == "--error-format") {
        args.remove(n);
        args.remove(n);
    }

    if let Some(s) = env::var_os("RUSTC_ERROR_FORMAT") {
        args.push("--error-format".into());
        args.push(s);
    }

    // Detect whether or not we're a build script depending on whether --target
    // is passed (a bit janky...)
    let target = args.windows(2)
        .find(|w| &*w[0] == "--target")
        .and_then(|w| w[1].to_str());
    let version = args.iter().find(|w| &**w == "-vV");

    let verbose = match env::var("RUSTC_VERBOSE") {
        Ok(s) => usize::from_str(&s).expect("RUSTC_VERBOSE should be an integer"),
        Err(_) => 0,
    };

    // Use a different compiler for build scripts, since there may not yet be a
    // libstd for the real compiler to use. However, if Cargo is attempting to
    // determine the version of the compiler, the real compiler needs to be
    // used. Currently, these two states are differentiated based on whether
    // --target and -vV is/isn't passed.
    let (rustc, libdir) = if target.is_none() && version.is_none() {
        ("RUSTC_SNAPSHOT", "RUSTC_SNAPSHOT_LIBDIR")
    } else {
        ("RUSTC_REAL", "RUSTC_LIBDIR")
    };
    let stage = env::var("RUSTC_STAGE").expect("RUSTC_STAGE was not set");
    let sysroot = env::var_os("RUSTC_SYSROOT").expect("RUSTC_SYSROOT was not set");
    let on_fail = env::var_os("RUSTC_ON_FAIL").map(|of| Command::new(of));

    let rustc = env::var_os(rustc).unwrap_or_else(|| panic!("{:?} was not set", rustc));
    let libdir = env::var_os(libdir).unwrap_or_else(|| panic!("{:?} was not set", libdir));
    let mut dylib_path = bootstrap::util::dylib_path();
    dylib_path.insert(0, PathBuf::from(&libdir));

    let mut cmd = Command::new(rustc);
    cmd.args(&args)
        .arg("--cfg")
        .arg(format!("stage{}", stage))
        .env(bootstrap::util::dylib_path_var(),
             env::join_paths(&dylib_path).unwrap());
    let mut maybe_crate = None;

    // Print backtrace in case of ICE
    if env::var("RUSTC_BACKTRACE_ON_ICE").is_ok() && env::var("RUST_BACKTRACE").is_err() {
        cmd.env("RUST_BACKTRACE", "1");
    }

    cmd.env("RUSTC_BREAK_ON_ICE", "1");

    if let Some(target) = target {
        // The stage0 compiler has a special sysroot distinct from what we
        // actually downloaded, so we just always pass the `--sysroot` option.
        cmd.arg("--sysroot").arg(&sysroot);

<<<<<<< HEAD
=======
        cmd.arg("-Zexternal-macro-backtrace");

>>>>>>> 74c4dd4d
        // Link crates to the proc macro crate for the target, but use a host proc macro crate
        // to actually run the macros
        if env::var_os("RUST_DUAL_PROC_MACROS").is_some() {
            cmd.arg("-Zdual-proc-macros");
        }

        // When we build Rust dylibs they're all intended for intermediate
        // usage, so make sure we pass the -Cprefer-dynamic flag instead of
        // linking all deps statically into the dylib.
        if env::var_os("RUSTC_NO_PREFER_DYNAMIC").is_none() {
            cmd.arg("-Cprefer-dynamic");
        }

        // Help the libc crate compile by assisting it in finding the MUSL
        // native libraries.
        if let Some(s) = env::var_os("MUSL_ROOT") {
            if target.contains("musl") {
                let mut root = OsString::from("native=");
                root.push(&s);
                root.push("/lib");
                cmd.arg("-L").arg(&root);
            }
        }

        // Override linker if necessary.
        if let Ok(target_linker) = env::var("RUSTC_TARGET_LINKER") {
            cmd.arg(format!("-Clinker={}", target_linker));
        }

        let crate_name = args.windows(2)
            .find(|a| &*a[0] == "--crate-name")
            .unwrap();
        let crate_name = &*crate_name[1];
        maybe_crate = Some(crate_name);

        // If we're compiling specifically the `panic_abort` crate then we pass
        // the `-C panic=abort` option. Note that we do not do this for any
        // other crate intentionally as this is the only crate for now that we
        // ship with panic=abort.
        //
        // This... is a bit of a hack how we detect this. Ideally this
        // information should be encoded in the crate I guess? Would likely
        // require an RFC amendment to RFC 1513, however.
        //
        // `compiler_builtins` are unconditionally compiled with panic=abort to
        // workaround undefined references to `rust_eh_unwind_resume` generated
        // otherwise, see issue https://github.com/rust-lang/rust/issues/43095.
        if crate_name == "panic_abort" ||
           crate_name == "compiler_builtins" && stage != "0" {
            cmd.arg("-C").arg("panic=abort");
        }

        // Set various options from config.toml to configure how we're building
        // code.
        if env::var("RUSTC_DEBUGINFO") == Ok("true".to_string()) {
            cmd.arg("-g");
        } else if env::var("RUSTC_DEBUGINFO_LINES") == Ok("true".to_string()) {
            cmd.arg("-Cdebuginfo=1");
        }
        let debug_assertions = match env::var("RUSTC_DEBUG_ASSERTIONS") {
            Ok(s) => if s == "true" { "y" } else { "n" },
            Err(..) => "n",
        };

        // The compiler builtins are pretty sensitive to symbols referenced in
        // libcore and such, so we never compile them with debug assertions.
        if crate_name == "compiler_builtins" {
            cmd.arg("-C").arg("debug-assertions=no");
        } else {
            cmd.arg("-C").arg(format!("debug-assertions={}", debug_assertions));
        }

        if let Ok(s) = env::var("RUSTC_CODEGEN_UNITS") {
            cmd.arg("-C").arg(format!("codegen-units={}", s));
        }

        // Emit save-analysis info.
        if env::var("RUSTC_SAVE_ANALYSIS") == Ok("api".to_string()) {
            cmd.arg("-Zsave-analysis");
            cmd.env("RUST_SAVE_ANALYSIS_CONFIG",
                    "{\"output_file\": null,\"full_docs\": false,\
                     \"pub_only\": true,\"reachable_only\": false,\
                     \"distro_crate\": true,\"signatures\": false,\"borrow_data\": false}");
        }

        // Dealing with rpath here is a little special, so let's go into some
        // detail. First off, `-rpath` is a linker option on Unix platforms
        // which adds to the runtime dynamic loader path when looking for
        // dynamic libraries. We use this by default on Unix platforms to ensure
        // that our nightlies behave the same on Windows, that is they work out
        // of the box. This can be disabled, of course, but basically that's why
        // we're gated on RUSTC_RPATH here.
        //
        // Ok, so the astute might be wondering "why isn't `-C rpath` used
        // here?" and that is indeed a good question to task. This codegen
        // option is the compiler's current interface to generating an rpath.
        // Unfortunately it doesn't quite suffice for us. The flag currently
        // takes no value as an argument, so the compiler calculates what it
        // should pass to the linker as `-rpath`. This unfortunately is based on
        // the **compile time** directory structure which when building with
        // Cargo will be very different than the runtime directory structure.
        //
        // All that's a really long winded way of saying that if we use
        // `-Crpath` then the executables generated have the wrong rpath of
        // something like `$ORIGIN/deps` when in fact the way we distribute
        // rustc requires the rpath to be `$ORIGIN/../lib`.
        //
        // So, all in all, to set up the correct rpath we pass the linker
        // argument manually via `-C link-args=-Wl,-rpath,...`. Plus isn't it
        // fun to pass a flag to a tool to pass a flag to pass a flag to a tool
        // to change a flag in a binary?
        if env::var("RUSTC_RPATH") == Ok("true".to_string()) {
            let rpath = if target.contains("apple") {

                // Note that we need to take one extra step on macOS to also pass
                // `-Wl,-instal_name,@rpath/...` to get things to work right. To
                // do that we pass a weird flag to the compiler to get it to do
                // so. Note that this is definitely a hack, and we should likely
                // flesh out rpath support more fully in the future.
                cmd.arg("-Z").arg("osx-rpath-install-name");
                Some("-Wl,-rpath,@loader_path/../lib")
            } else if !target.contains("windows") &&
                      !target.contains("wasm32") &&
                      !target.contains("fuchsia") {
                Some("-Wl,-rpath,$ORIGIN/../lib")
            } else {
                None
            };
            if let Some(rpath) = rpath {
                cmd.arg("-C").arg(format!("link-args={}", rpath));
            }
        }

        if let Ok(s) = env::var("RUSTC_CRT_STATIC") {
            if s == "true" {
                cmd.arg("-C").arg("target-feature=+crt-static");
            }
            if s == "false" {
                cmd.arg("-C").arg("target-feature=-crt-static");
            }
        }

        // When running miri tests, we need to generate MIR for all libraries
        if env::var("TEST_MIRI").ok().map_or(false, |val| val == "true") {
            // The flags here should be kept in sync with `add_miri_default_args`
            // in miri's `src/lib.rs`.
            cmd.arg("-Zalways-encode-mir");
            // These options are preferred by miri, to be able to perform better validation,
            // but the bootstrap compiler might not understand them.
            if stage != "0" {
                cmd.arg("-Zmir-emit-retag");
                cmd.arg("-Zmir-opt-level=0");
            }
        }

        if let Ok(map) = env::var("RUSTC_DEBUGINFO_MAP") {
            cmd.arg("--remap-path-prefix").arg(&map);
        }
    } else {
        // Override linker if necessary.
        if let Ok(host_linker) = env::var("RUSTC_HOST_LINKER") {
            cmd.arg(format!("-Clinker={}", host_linker));
        }

        if let Ok(s) = env::var("RUSTC_HOST_CRT_STATIC") {
            if s == "true" {
                cmd.arg("-C").arg("target-feature=+crt-static");
            }
            if s == "false" {
                cmd.arg("-C").arg("target-feature=-crt-static");
            }
        }
    }

    // Force all crates compiled by this compiler to (a) be unstable and (b)
    // allow the `rustc_private` feature to link to other unstable crates
    // also in the sysroot. We also do this for host crates, since those
    // may be proc macros, in which case we might ship them.
    if env::var_os("RUSTC_FORCE_UNSTABLE").is_some() && (stage != "0" || target.is_some()) {
        cmd.arg("-Z").arg("force-unstable-if-unmarked");
    }

    if env::var_os("RUSTC_PARALLEL_COMPILER").is_some() {
        cmd.arg("--cfg").arg("parallel_compiler");
    }

    if env::var_os("RUSTC_DENY_WARNINGS").is_some() && env::var_os("RUSTC_EXTERNAL_TOOL").is_none()
    {
        cmd.arg("-Dwarnings");
        cmd.arg("-Dbare_trait_objects");
    }

    if verbose > 1 {
        eprintln!(
            "rustc command: {:?}={:?} {:?}",
            bootstrap::util::dylib_path_var(),
            env::join_paths(&dylib_path).unwrap(),
            cmd,
        );
        eprintln!("sysroot: {:?}", sysroot);
        eprintln!("libdir: {:?}", libdir);
    }

    if let Some(mut on_fail) = on_fail {
        let e = match cmd.status() {
            Ok(s) if s.success() => std::process::exit(0),
            e => e,
        };
        println!("\nDid not run successfully: {:?}\n{:?}\n-------------", e, cmd);
        exec_cmd(&mut on_fail).expect("could not run the backup command");
        std::process::exit(1);
    }

    if env::var_os("RUSTC_PRINT_STEP_TIMINGS").is_some() {
        if let Some(krate) = maybe_crate {
            let start = Instant::now();
            let status = cmd
                .status()
                .unwrap_or_else(|_| panic!("\n\n failed to run {:?}", cmd));
            let dur = start.elapsed();

            let is_test = args.iter().any(|a| a == "--test");
            eprintln!("[RUSTC-TIMING] {} test:{} {}.{:03}",
                      krate.to_string_lossy(),
                      is_test,
                      dur.as_secs(),
                      dur.subsec_nanos() / 1_000_000);

            match status.code() {
                Some(i) => std::process::exit(i),
                None => {
                    eprintln!("rustc exited with {}", status);
                    std::process::exit(0xfe);
                }
            }
        }
    }

    let code = exec_cmd(&mut cmd).unwrap_or_else(|_| panic!("\n\n failed to run {:?}", cmd));
    std::process::exit(code);
}

#[cfg(unix)]
fn exec_cmd(cmd: &mut Command) -> io::Result<i32> {
    use std::os::unix::process::CommandExt;
    Err(cmd.exec())
}

#[cfg(not(unix))]
fn exec_cmd(cmd: &mut Command) -> io::Result<i32> {
    cmd.status().map(|status| status.code().unwrap())
}<|MERGE_RESOLUTION|>--- conflicted
+++ resolved
@@ -107,11 +107,8 @@
         // actually downloaded, so we just always pass the `--sysroot` option.
         cmd.arg("--sysroot").arg(&sysroot);
 
-<<<<<<< HEAD
-=======
         cmd.arg("-Zexternal-macro-backtrace");
 
->>>>>>> 74c4dd4d
         // Link crates to the proc macro crate for the target, but use a host proc macro crate
         // to actually run the macros
         if env::var_os("RUST_DUAL_PROC_MACROS").is_some() {
