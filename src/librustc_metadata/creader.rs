--- conflicted
+++ resolved
@@ -347,33 +347,10 @@
         mut dep_kind: DepKind,
     ) -> Result<(CrateNum, Lrc<cstore::CrateMetadata>), LoadError<'b>> {
         info!("resolving crate `extern crate {} as {}`", name, ident);
-        let mut locate_ctxt = locator::Context {
-            sess: self.sess,
-            span,
-            ident,
-            crate_name: name,
-            hash: hash.map(|a| &*a),
-            extra_filename: extra_filename,
-            filesearch: self.sess.target_filesearch(path_kind),
-            target: &self.sess.target.target,
-            triple: self.sess.opts.target_triple.clone(),
-            root,
-            rejected_via_hash: vec![],
-            rejected_via_triple: vec![],
-            rejected_via_kind: vec![],
-            rejected_via_version: vec![],
-            rejected_via_filename: vec![],
-            should_match_name: true,
-            is_proc_macro: Some(false),
-            metadata_loader: &*self.cstore.metadata_loader,
-        };
-
         let result = if let Some(cnum) = self.existing_match(name, hash, path_kind) {
             (LoadResult::Previous(cnum), None)
         } else {
             info!("falling back to a load");
-<<<<<<< HEAD
-=======
             let mut locate_ctxt = locator::Context {
                 sess: self.sess,
                 span,
@@ -395,7 +372,6 @@
                 metadata_loader: &*self.cstore.metadata_loader,
             };
 
->>>>>>> 74c4dd4d
             self.load(&mut locate_ctxt).map(|r| (r, None)).or_else(|| {
                 dep_kind = DepKind::UnexportedMacrosOnly;
                 self.load_proc_macro(&mut locate_ctxt, path_kind)
