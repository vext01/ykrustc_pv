--- conflicted
+++ resolved
@@ -14,10 +14,7 @@
 extern crate rustc_yk_link;
 extern crate rustc_codegen_utils;
 extern crate ykpack;
-<<<<<<< HEAD
-=======
-extern crate rustc_data_structures;
+//extern crate rustc_data_structures;
 #[macro_use] extern crate log;
->>>>>>> d411aa15
 
 pub mod mir_cfg;