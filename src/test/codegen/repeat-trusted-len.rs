<<<<<<< HEAD
// Copyright 2018 The Rust Project Developers. See the COPYRIGHT
// file at the top-level directory of this distribution and at
// http://rust-lang.org/COPYRIGHT.
//
// Licensed under the Apache License, Version 2.0 <LICENSE-APACHE or
// http://www.apache.org/licenses/LICENSE-2.0> or the MIT license
// <LICENSE-MIT or http://opensource.org/licenses/MIT>, at your
// option. This file may not be copied, modified, or distributed
// except according to those terms.

// ignore-test FIXME swt_ignore
=======
>>>>>>> 0547ceb2
// compile-flags: -O
// ignore-tidy-linelength
// min-llvm-version 7.0

#![crate_type = "lib"]

use std::iter;

// CHECK: @helper([[USIZE:i[0-9]+]] %arg0)
#[no_mangle]
pub fn helper(_: usize) {
}

// CHECK-LABEL: @repeat_take_collect
#[no_mangle]
pub fn repeat_take_collect() -> Vec<u8> {
// CHECK: call void @llvm.memset.p0i8.[[USIZE]](i8* {{(nonnull )?}}align 1 %{{[0-9]+}}, i8 42, [[USIZE]] 100000, i1 false)
    iter::repeat(42).take(100000).collect()
}<|MERGE_RESOLUTION|>--- conflicted
+++ resolved
@@ -1,17 +1,4 @@
-<<<<<<< HEAD
-// Copyright 2018 The Rust Project Developers. See the COPYRIGHT
-// file at the top-level directory of this distribution and at
-// http://rust-lang.org/COPYRIGHT.
-//
-// Licensed under the Apache License, Version 2.0 <LICENSE-APACHE or
-// http://www.apache.org/licenses/LICENSE-2.0> or the MIT license
-// <LICENSE-MIT or http://opensource.org/licenses/MIT>, at your
-// option. This file may not be copied, modified, or distributed
-// except according to those terms.
-
 // ignore-test FIXME swt_ignore
-=======
->>>>>>> 0547ceb2
 // compile-flags: -O
 // ignore-tidy-linelength
 // min-llvm-version 7.0
