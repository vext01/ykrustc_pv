--- conflicted
+++ resolved
@@ -1,12 +1,10 @@
 // compile-flags: -Z span_free_formats -Z mir-opt-level=3
 
-<<<<<<< HEAD
 #![no_trace]
-=======
+
 fn test2(x: &dyn X) -> bool {
     test(x)
 }
->>>>>>> f52f1852
 
 #[inline]
 fn test(x: &dyn X) -> bool {
