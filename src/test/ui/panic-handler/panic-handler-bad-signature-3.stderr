error: function should have one argument
<<<<<<< HEAD
  --> $DIR/panic-handler-bad-signature-3.rs:20:1
=======
  --> $DIR/panic-handler-bad-signature-3.rs:9:1
>>>>>>> 1aa25063
   |
LL | fn panic() -> ! { //~ ERROR function should have one argument
   | ^^^^^^^^^^^^^^^

error: aborting due to previous error
<|MERGE_RESOLUTION|>--- conflicted
+++ resolved
@@ -1,9 +1,5 @@
 error: function should have one argument
-<<<<<<< HEAD
-  --> $DIR/panic-handler-bad-signature-3.rs:20:1
-=======
   --> $DIR/panic-handler-bad-signature-3.rs:9:1
->>>>>>> 1aa25063
    |
 LL | fn panic() -> ! { //~ ERROR function should have one argument
    | ^^^^^^^^^^^^^^^
