error: should have no type parameters
<<<<<<< HEAD
  --> $DIR/panic-handler-bad-signature-4.rs:20:1
=======
  --> $DIR/panic-handler-bad-signature-4.rs:9:1
>>>>>>> 1aa25063
   |
LL | / fn panic<T>(pi: &PanicInfo) -> ! {
LL | |     //~^ ERROR should have no type parameters
LL | |     loop {}
LL | | }
   | |_^

error: aborting due to previous error
<|MERGE_RESOLUTION|>--- conflicted
+++ resolved
@@ -1,9 +1,5 @@
 error: should have no type parameters
-<<<<<<< HEAD
-  --> $DIR/panic-handler-bad-signature-4.rs:20:1
-=======
   --> $DIR/panic-handler-bad-signature-4.rs:9:1
->>>>>>> 1aa25063
    |
 LL | / fn panic<T>(pi: &PanicInfo) -> ! {
 LL | |     //~^ ERROR should have no type parameters
