--- conflicted
+++ resolved
@@ -1,9 +1,5 @@
 error[E0718]: `panic_impl` language item must be applied to a function
-<<<<<<< HEAD
-  --> $DIR/panic-handler-wrong-location.rs:17:1
-=======
   --> $DIR/panic-handler-wrong-location.rs:6:1
->>>>>>> 1aa25063
    |
 LL | #[panic_handler] //~ ERROR `panic_impl` language item must be applied to a function
    | ^^^^^^^^^^^^^^^^ attribute should be applied to a function, not a static item
