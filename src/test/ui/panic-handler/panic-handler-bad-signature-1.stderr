error: return type should be `!`
<<<<<<< HEAD
  --> $DIR/panic-handler-bad-signature-1.rs:22:6
=======
  --> $DIR/panic-handler-bad-signature-1.rs:11:6
>>>>>>> 1aa25063
   |
LL | ) -> () //~ ERROR return type should be `!`
   |      ^^

error: argument should be `&PanicInfo`
<<<<<<< HEAD
  --> $DIR/panic-handler-bad-signature-1.rs:21:11
=======
  --> $DIR/panic-handler-bad-signature-1.rs:10:11
>>>>>>> 1aa25063
   |
LL |     info: PanicInfo, //~ ERROR argument should be `&PanicInfo`
   |           ^^^^^^^^^

error: aborting due to 2 previous errors
<|MERGE_RESOLUTION|>--- conflicted
+++ resolved
@@ -1,19 +1,11 @@
 error: return type should be `!`
-<<<<<<< HEAD
-  --> $DIR/panic-handler-bad-signature-1.rs:22:6
-=======
   --> $DIR/panic-handler-bad-signature-1.rs:11:6
->>>>>>> 1aa25063
    |
 LL | ) -> () //~ ERROR return type should be `!`
    |      ^^
 
 error: argument should be `&PanicInfo`
-<<<<<<< HEAD
-  --> $DIR/panic-handler-bad-signature-1.rs:21:11
-=======
   --> $DIR/panic-handler-bad-signature-1.rs:10:11
->>>>>>> 1aa25063
    |
 LL |     info: PanicInfo, //~ ERROR argument should be `&PanicInfo`
    |           ^^^^^^^^^
