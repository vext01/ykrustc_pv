error: argument should be `&PanicInfo`
<<<<<<< HEAD
  --> $DIR/panic-handler-bad-signature-2.rs:21:11
=======
  --> $DIR/panic-handler-bad-signature-2.rs:10:11
>>>>>>> 1aa25063
   |
LL |     info: &'static PanicInfo, //~ ERROR argument should be `&PanicInfo`
   |           ^^^^^^^^^^^^^^^^^^

error: aborting due to previous error
<|MERGE_RESOLUTION|>--- conflicted
+++ resolved
@@ -1,9 +1,5 @@
 error: argument should be `&PanicInfo`
-<<<<<<< HEAD
-  --> $DIR/panic-handler-bad-signature-2.rs:21:11
-=======
   --> $DIR/panic-handler-bad-signature-2.rs:10:11
->>>>>>> 1aa25063
    |
 LL |     info: &'static PanicInfo, //~ ERROR argument should be `&PanicInfo`
    |           ^^^^^^^^^^^^^^^^^^
