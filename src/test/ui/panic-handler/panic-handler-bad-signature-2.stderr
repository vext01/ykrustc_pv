error: argument should be `&PanicInfo`
<<<<<<< HEAD
  --> $DIR/panic-handler-bad-signature-2.rs:21:11
=======
  --> $DIR/panic-handler-bad-signature-2.rs:10:11
>>>>>>> 0547ceb2
   |
LL |     info: &'static PanicInfo, //~ ERROR argument should be `&PanicInfo`
   |           ^^^^^^^^^^^^^^^^^^

error: aborting due to previous error
<|MERGE_RESOLUTION|>--- conflicted
+++ resolved
@@ -1,9 +1,5 @@
 error: argument should be `&PanicInfo`
-<<<<<<< HEAD
-  --> $DIR/panic-handler-bad-signature-2.rs:21:11
-=======
-  --> $DIR/panic-handler-bad-signature-2.rs:10:11
->>>>>>> 0547ceb2
+  --> $DIR/panic-handler-bad-signature-2.rs:11:11
    |
 LL |     info: &'static PanicInfo, //~ ERROR argument should be `&PanicInfo`
    |           ^^^^^^^^^^^^^^^^^^
