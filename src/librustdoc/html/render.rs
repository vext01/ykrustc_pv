--- conflicted
+++ resolved
@@ -1866,13 +1866,8 @@
             } else {
                 String::new()
             };
-<<<<<<< HEAD
             let text = format!("Deprecated{}{}", since, MarkdownHtml(&deprecated_reason));
-            stability.push(format!("<em class='stab deprecated'>{}</em>", text))
-=======
-            let text = format!("Deprecated{}{}", since, Markdown(&deprecated_reason));
             stability.push(format!("<div class='stab deprecated'>{}</div>", text))
->>>>>>> 314c28b7
         };
 
         if stab.level == stability::Unstable {
@@ -1896,13 +1891,8 @@
             } else {
                 String::new()
             };
-<<<<<<< HEAD
             let text = format!("Unstable{}{}", unstable_extra, MarkdownHtml(&unstable_reason));
-            stability.push(format!("<em class='stab unstable'>{}</em>", text))
-=======
-            let text = format!("Unstable{}{}", unstable_extra, Markdown(&unstable_reason));
             stability.push(format!("<div class='stab unstable'>{}</div>", text))
->>>>>>> 314c28b7
         };
     } else if let Some(depr) = item.deprecation.as_ref() {
         let note = if show_reason && !depr.note.is_empty() {
@@ -1916,13 +1906,8 @@
             String::new()
         };
 
-<<<<<<< HEAD
         let text = format!("Deprecated{}{}", since, MarkdownHtml(&note));
-        stability.push(format!("<em class='stab deprecated'>{}</em>", text))
-=======
-        let text = format!("Deprecated{}{}", since, Markdown(&note));
         stability.push(format!("<div class='stab deprecated'>{}</div>", text))
->>>>>>> 314c28b7
     }
 
     stability
