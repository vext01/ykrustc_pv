//! The Rust compiler.
//!
//! # Note
//!
//! This API is completely unstable and subject to change.

#![doc(html_root_url = "https://doc.rust-lang.org/nightly/")]

#![feature(box_patterns)]
#![feature(box_syntax)]
#![feature(const_cstr_unchecked)]
#![feature(crate_visibility_modifier)]
#![feature(custom_attribute)]
#![feature(extern_types)]
#![feature(in_band_lifetimes)]
#![allow(unused_attributes)]
#![feature(libc)]
#![feature(nll)]
#![feature(rustc_diagnostic_macros)]
#![feature(optin_builtin_traits)]
#![feature(concat_idents)]
#![feature(link_args)]
#![feature(static_nobundle)]
#![feature(trusted_len)]
#![deny(rust_2018_idioms)]
#![allow(explicit_outlives_requirements)]

use back::write::{create_target_machine, create_informational_target_machine};
use syntax_pos::symbol::Symbol;

extern crate flate2;
#[macro_use] extern crate bitflags;
extern crate libc;
#[macro_use] extern crate rustc;
extern crate rustc_allocator;
extern crate rustc_target;
#[macro_use] extern crate rustc_data_structures;
extern crate rustc_incremental;
extern crate rustc_codegen_utils;
extern crate rustc_codegen_ssa;
extern crate rustc_fs_util;

#[macro_use] extern crate log;
#[macro_use] extern crate syntax;
extern crate syntax_pos;
extern crate rustc_errors as errors;

use rustc_codegen_ssa::traits::*;
use rustc_codegen_ssa::back::write::{CodegenContext, ModuleConfig, FatLTOInput};
use rustc_codegen_ssa::back::lto::{SerializedModule, LtoModuleCodegen, ThinModule};
use rustc_codegen_ssa::CompiledModule;
use errors::{FatalError, Handler};
use rustc::dep_graph::WorkProduct;
use syntax_pos::symbol::InternedString;
pub use llvm_util::target_features;
use std::any::Any;
use std::sync::{mpsc, Arc};

use rustc::dep_graph::DepGraph;
use rustc::middle::allocator::AllocatorKind;
use rustc::middle::cstore::{EncodedMetadata, MetadataLoader};
use rustc::session::Session;
use rustc::session::config::{OutputFilenames, OutputType, PrintRequest, OptLevel};
use rustc::ty::{self, TyCtxt};
<<<<<<< HEAD
use rustc::util::nodemap::DefIdSet;
use rustc::util::time_graph;
use rustc::util::profiling::ProfileCategory;
=======
>>>>>>> c22ce280
use rustc::util::common::ErrorReported;
use rustc_codegen_ssa::ModuleCodegen;
use rustc_codegen_utils::codegen_backend::CodegenBackend;

mod error_codes;

mod back {
    pub mod archive;
    pub mod bytecode;
    pub mod lto;
    pub mod write;
}

mod abi;
mod allocator;
mod asm;
mod attributes;
mod base;
mod builder;
mod callee;
mod common;
mod consts;
mod context;
mod debuginfo;
mod declare;
mod intrinsic;

// The following is a work around that replaces `pub mod llvm;` and that fixes issue 53912.
#[path = "llvm/mod.rs"] mod llvm_; pub mod llvm { pub use super::llvm_::*; }

mod llvm_util;
mod metadata;
mod mono_item;
mod type_;
mod type_of;
mod value;
mod va_arg;

#[derive(Clone)]
pub struct LlvmCodegenBackend(());

impl ExtraBackendMethods for LlvmCodegenBackend {
    fn new_metadata(&self, tcx: TyCtxt<'_, '_, '_>, mod_name: &str) -> ModuleLlvm {
        ModuleLlvm::new_metadata(tcx, mod_name)
    }

    fn write_compressed_metadata<'b, 'gcx>(
        &self,
        tcx: TyCtxt<'b, 'gcx, 'gcx>,
        metadata: &EncodedMetadata,
        llvm_module: &mut ModuleLlvm
    ) {
        base::write_compressed_metadata(tcx, metadata, llvm_module)
    }
    fn codegen_allocator<'b, 'gcx>(
        &self,
        tcx: TyCtxt<'b, 'gcx, 'gcx>,
        mods: &mut ModuleLlvm,
        kind: AllocatorKind
    ) {
        unsafe { allocator::codegen(tcx, mods, kind) }
    }
    fn compile_codegen_unit<'a, 'tcx: 'a>(
        &self,
        tcx: TyCtxt<'a, 'tcx, 'tcx>,
        cgu_name: InternedString,
    ) {
        base::compile_codegen_unit(tcx, cgu_name);
    }
    fn target_machine_factory(
        &self,
        sess: &Session,
        optlvl: OptLevel,
        find_features: bool
    ) -> Arc<dyn Fn() ->
        Result<&'static mut llvm::TargetMachine, String> + Send + Sync> {
        back::write::target_machine_factory(sess, optlvl, find_features)
    }
    fn target_cpu<'b>(&self, sess: &'b Session) -> &'b str {
        llvm_util::target_cpu(sess)
    }
}

impl WriteBackendMethods for LlvmCodegenBackend {
    type Module = ModuleLlvm;
    type ModuleBuffer = back::lto::ModuleBuffer;
    type Context = llvm::Context;
    type TargetMachine = &'static mut llvm::TargetMachine;
    type ThinData = back::lto::ThinData;
    type ThinBuffer = back::lto::ThinBuffer;
    fn print_pass_timings(&self) {
            unsafe { llvm::LLVMRustPrintPassTimings(); }
    }
    fn run_fat_lto(
        cgcx: &CodegenContext<Self>,
        modules: Vec<FatLTOInput<Self>>,
        cached_modules: Vec<(SerializedModule<Self::ModuleBuffer>, WorkProduct)>,
    ) -> Result<LtoModuleCodegen<Self>, FatalError> {
        back::lto::run_fat(cgcx, modules, cached_modules)
    }
    fn run_thin_lto(
        cgcx: &CodegenContext<Self>,
        modules: Vec<(String, Self::ThinBuffer)>,
        cached_modules: Vec<(SerializedModule<Self::ModuleBuffer>, WorkProduct)>,
    ) -> Result<(Vec<LtoModuleCodegen<Self>>, Vec<WorkProduct>), FatalError> {
        back::lto::run_thin(cgcx, modules, cached_modules)
    }
    unsafe fn optimize(
        cgcx: &CodegenContext<Self>,
        diag_handler: &Handler,
        module: &ModuleCodegen<Self::Module>,
        config: &ModuleConfig,
    ) -> Result<(), FatalError> {
        back::write::optimize(cgcx, diag_handler, module, config)
    }
    unsafe fn optimize_thin(
        cgcx: &CodegenContext<Self>,
        thin: &mut ThinModule<Self>,
    ) -> Result<ModuleCodegen<Self::Module>, FatalError> {
        back::lto::optimize_thin_module(thin, cgcx)
    }
    unsafe fn codegen(
        cgcx: &CodegenContext<Self>,
        diag_handler: &Handler,
        module: ModuleCodegen<Self::Module>,
        config: &ModuleConfig,
    ) -> Result<CompiledModule, FatalError> {
        back::write::codegen(cgcx, diag_handler, module, config)
    }
    fn prepare_thin(
        module: ModuleCodegen<Self::Module>
    ) -> (String, Self::ThinBuffer) {
        back::lto::prepare_thin(module)
    }
    fn serialize_module(
        module: ModuleCodegen<Self::Module>
    ) -> (String, Self::ModuleBuffer) {
        (module.name, back::lto::ModuleBuffer::new(module.module_llvm.llmod()))
    }
    fn run_lto_pass_manager(
        cgcx: &CodegenContext<Self>,
        module: &ModuleCodegen<Self::Module>,
        config: &ModuleConfig,
        thin: bool
    ) {
        back::lto::run_pass_manager(cgcx, module, config, thin)
    }
}

unsafe impl Send for LlvmCodegenBackend {} // Llvm is on a per-thread basis
unsafe impl Sync for LlvmCodegenBackend {}

impl LlvmCodegenBackend {
    pub fn new() -> Box<dyn CodegenBackend> {
        box LlvmCodegenBackend(())
    }
}

impl CodegenBackend for LlvmCodegenBackend {
    fn init(&self, sess: &Session) {
        llvm_util::init(sess); // Make sure llvm is inited
    }

    fn print(&self, req: PrintRequest, sess: &Session) {
        match req {
            PrintRequest::RelocationModels => {
                println!("Available relocation models:");
                for &(name, _) in back::write::RELOC_MODEL_ARGS.iter() {
                    println!("    {}", name);
                }
                println!("");
            }
            PrintRequest::CodeModels => {
                println!("Available code models:");
                for &(name, _) in back::write::CODE_GEN_MODEL_ARGS.iter(){
                    println!("    {}", name);
                }
                println!("");
            }
            PrintRequest::TlsModels => {
                println!("Available TLS models:");
                for &(name, _) in back::write::TLS_MODEL_ARGS.iter(){
                    println!("    {}", name);
                }
                println!("");
            }
            req => llvm_util::print(req, sess),
        }
    }

    fn print_passes(&self) {
        llvm_util::print_passes();
    }

    fn print_version(&self) {
        llvm_util::print_version();
    }

    fn diagnostics(&self) -> &[(&'static str, &'static str)] {
        &DIAGNOSTICS
    }

    fn target_features(&self, sess: &Session) -> Vec<Symbol> {
        target_features(sess)
    }

    fn metadata_loader(&self) -> Box<dyn MetadataLoader + Sync> {
        box metadata::LlvmMetadataLoader
    }

    fn provide(&self, providers: &mut ty::query::Providers<'_>) {
        rustc_codegen_utils::symbol_names::provide(providers);
        rustc_codegen_ssa::back::symbol_export::provide(providers);
        rustc_codegen_ssa::base::provide_both(providers);
        attributes::provide(providers);
    }

    fn provide_extern(&self, providers: &mut ty::query::Providers<'_>) {
        rustc_codegen_ssa::back::symbol_export::provide_extern(providers);
        rustc_codegen_ssa::base::provide_both(providers);
        attributes::provide_extern(providers);
    }

    fn codegen_crate<'b, 'tcx>(
        &self,
        tcx: TyCtxt<'b, 'tcx, 'tcx>,
        metadata: EncodedMetadata,
        need_metadata_module: bool,
        rx: mpsc::Receiver<Box<dyn Any + Send>>
<<<<<<< HEAD
    ) -> (Box<dyn Any>, Arc<DefIdSet>) {
        let (codegen, def_ids) =
            rustc_codegen_ssa::base::codegen_crate(LlvmCodegenBackend(()), tcx, rx);
        (box codegen, def_ids)
=======
    ) -> Box<dyn Any> {
        box rustc_codegen_ssa::base::codegen_crate(
            LlvmCodegenBackend(()), tcx, metadata, need_metadata_module, rx)
>>>>>>> c22ce280
    }

    fn join_codegen_and_link(
        &self,
        ongoing_codegen: Box<dyn Any>,
        sess: &Session,
        dep_graph: &DepGraph,
        outputs: &OutputFilenames,
    ) -> Result<(), ErrorReported> {
        use rustc::util::common::time;
        let (codegen_results, work_products) =
            ongoing_codegen.downcast::
                <rustc_codegen_ssa::back::write::OngoingCodegen<LlvmCodegenBackend>>()
                .expect("Expected LlvmCodegenBackend's OngoingCodegen, found Box<Any>")
                .join(sess);
        if sess.opts.debugging_opts.incremental_info {
            rustc_codegen_ssa::back::write::dump_incremental_data(&codegen_results);
        }

        time(sess,
             "serialize work products",
             move || rustc_incremental::save_work_product_index(sess, &dep_graph, work_products));

        sess.compile_status()?;

        if !sess.opts.output_types.keys().any(|&i| i == OutputType::Exe ||
                                                   i == OutputType::Metadata) {
            return Ok(());
        }

        // Run the linker on any artifacts that resulted from the LLVM run.
        // This should produce either a finished executable or library.
        sess.profiler(|p| p.start_activity("link_crate"));
        time(sess, "linking", || {
            use rustc_codegen_ssa::back::link::link_binary;
            use crate::back::archive::LlvmArchiveBuilder;

            let target_cpu = crate::llvm_util::target_cpu(sess);
            link_binary::<LlvmArchiveBuilder<'_>>(
                sess,
                &codegen_results,
                outputs,
                &codegen_results.crate_name.as_str(),
                target_cpu,
            );
        });
        sess.profiler(|p| p.end_activity("link_crate"));

        // Now that we won't touch anything in the incremental compilation directory
        // any more, we can finalize it (which involves renaming it)
        rustc_incremental::finalize_session_directory(sess, codegen_results.crate_hash);

        Ok(())
    }
}

/// This is the entrypoint for a hot plugged rustc_codegen_llvm
#[no_mangle]
pub fn __rustc_codegen_backend() -> Box<dyn CodegenBackend> {
    LlvmCodegenBackend::new()
}

pub struct ModuleLlvm {
    llcx: &'static mut llvm::Context,
    llmod_raw: *const llvm::Module,
    tm: &'static mut llvm::TargetMachine,
}

unsafe impl Send for ModuleLlvm { }
unsafe impl Sync for ModuleLlvm { }

impl ModuleLlvm {
    fn new(tcx: TyCtxt<'_, '_, '_>, mod_name: &str) -> Self {
        unsafe {
            let llcx = llvm::LLVMRustContextCreate(tcx.sess.fewer_names());
            let llmod_raw = context::create_module(tcx, llcx, mod_name) as *const _;
            ModuleLlvm {
                llmod_raw,
                llcx,
                tm: create_target_machine(tcx, false),
            }
        }
    }

    fn new_metadata(tcx: TyCtxt<'_, '_, '_>, mod_name: &str) -> Self {
        unsafe {
            let llcx = llvm::LLVMRustContextCreate(tcx.sess.fewer_names());
            let llmod_raw = context::create_module(tcx, llcx, mod_name) as *const _;
            ModuleLlvm {
                llmod_raw,
                llcx,
                tm: create_informational_target_machine(&tcx.sess, false),
            }
        }
    }

    fn parse(
        cgcx: &CodegenContext<LlvmCodegenBackend>,
        name: &str,
        buffer: &back::lto::ModuleBuffer,
        handler: &Handler,
    ) -> Result<Self, FatalError> {
        unsafe {
            let llcx = llvm::LLVMRustContextCreate(cgcx.fewer_names);
            let llmod_raw = buffer.parse(name, llcx, handler)?;
            let tm = match (cgcx.tm_factory.0)() {
                Ok(m) => m,
                Err(e) => {
                    handler.struct_err(&e).emit();
                    return Err(FatalError)
                }
            };

            Ok(ModuleLlvm {
                llmod_raw,
                llcx,
                tm,
            })
        }
    }

    fn llmod(&self) -> &llvm::Module {
        unsafe {
            &*self.llmod_raw
        }
    }
}

impl Drop for ModuleLlvm {
    fn drop(&mut self) {
        unsafe {
            llvm::LLVMContextDispose(&mut *(self.llcx as *mut _));
            llvm::LLVMRustDisposeTargetMachine(&mut *(self.tm as *mut _));
        }
    }
}

__build_diagnostic_array! { librustc_codegen_llvm, DIAGNOSTICS }<|MERGE_RESOLUTION|>--- conflicted
+++ resolved
@@ -62,12 +62,7 @@
 use rustc::session::Session;
 use rustc::session::config::{OutputFilenames, OutputType, PrintRequest, OptLevel};
 use rustc::ty::{self, TyCtxt};
-<<<<<<< HEAD
 use rustc::util::nodemap::DefIdSet;
-use rustc::util::time_graph;
-use rustc::util::profiling::ProfileCategory;
-=======
->>>>>>> c22ce280
 use rustc::util::common::ErrorReported;
 use rustc_codegen_ssa::ModuleCodegen;
 use rustc_codegen_utils::codegen_backend::CodegenBackend;
@@ -297,16 +292,10 @@
         metadata: EncodedMetadata,
         need_metadata_module: bool,
         rx: mpsc::Receiver<Box<dyn Any + Send>>
-<<<<<<< HEAD
     ) -> (Box<dyn Any>, Arc<DefIdSet>) {
-        let (codegen, def_ids) =
-            rustc_codegen_ssa::base::codegen_crate(LlvmCodegenBackend(()), tcx, rx);
+        let (codegen, def_ids) = box rustc_codegen_ssa::base::codegen_crate(
+            LlvmCodegenBackend(()), tcx, metadata, need_metadata_module, rx);
         (box codegen, def_ids)
-=======
-    ) -> Box<dyn Any> {
-        box rustc_codegen_ssa::base::codegen_crate(
-            LlvmCodegenBackend(()), tcx, metadata, need_metadata_module, rx)
->>>>>>> c22ce280
     }
 
     fn join_codegen_and_link(
