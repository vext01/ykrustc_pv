//! The "main crate" of the Rust compiler. This crate contains common
//! type definitions that are used by the other crates in the rustc
//! "family". Some prominent examples (note that each of these modules
//! has their own README with further details).
//!
//! - **HIR.** The "high-level (H) intermediate representation (IR)" is
//!   defined in the `hir` module.
//! - **MIR.** The "mid-level (M) intermediate representation (IR)" is
//!   defined in the `mir` module. This module contains only the
//!   *definition* of the MIR; the passes that transform and operate
//!   on MIR are found in `librustc_mir` crate.
//! - **Types.** The internal representation of types used in rustc is
//!   defined in the `ty` module. This includes the **type context**
//!   (or `tcx`), which is the central context during most of
//!   compilation, containing the interners and other things.
//! - **Traits.** Trait resolution is implemented in the `traits` module.
//! - **Type inference.** The type inference code can be found in the `infer` module;
//!   this code handles low-level equality and subtyping operations. The
//!   type check pass in the compiler is found in the `librustc_typeck` crate.
//!
//! For more information about how rustc works, see the [rustc guide].
//!
//! [rustc guide]: https://rust-lang.github.io/rustc-guide/
//!
//! # Note
//!
//! This API is completely unstable and subject to change.

#![doc(html_root_url = "https://doc.rust-lang.org/nightly/")]

#![deny(rust_2018_idioms)]
#![allow(explicit_outlives_requirements)]

#![feature(box_patterns)]
#![feature(box_syntax)]
#![feature(core_intrinsics)]
#![feature(drain_filter)]
#![cfg_attr(windows, feature(libc))]
#![feature(never_type)]
#![feature(exhaustive_patterns)]
#![feature(extern_types)]
#![feature(nll)]
#![feature(non_exhaustive)]
#![feature(proc_macro_internals)]
#![feature(optin_builtin_traits)]
#![feature(refcell_replace_swap)]
#![feature(rustc_diagnostic_macros)]
#![feature(rustc_attrs)]
#![feature(slice_patterns)]
#![feature(specialization)]
#![feature(unboxed_closures)]
#![feature(thread_local)]
#![feature(trace_macros)]
#![feature(trusted_len)]
#![feature(vec_remove_item)]
#![feature(step_trait)]
#![feature(stmt_expr_attributes)]
#![feature(integer_atomics)]
#![feature(test)]
#![feature(in_band_lifetimes)]
#![feature(crate_visibility_modifier)]

#![recursion_limit="512"]

#[macro_use] extern crate bitflags;
extern crate getopts;
#[macro_use] extern crate lazy_static;
#[macro_use] extern crate scoped_tls;
#[cfg(windows)]
extern crate libc;
#[macro_use] extern crate rustc_data_structures;

#[macro_use] extern crate log;
#[macro_use] extern crate syntax;

// FIXME: This import is used by deriving `RustcDecodable` and `RustcEncodable`. Removing this
// results in a bunch of "failed to resolve" errors. Hopefully, the compiler moves to serde or
// something, and we can get rid of this.
#[allow(rust_2018_idioms)]
extern crate serialize as rustc_serialize;

#[macro_use] extern crate smallvec;

// Note that librustc doesn't actually depend on these crates, see the note in
// `Cargo.toml` for this crate about why these are here.
#[allow(unused_extern_crates)]
extern crate flate2;
#[allow(unused_extern_crates)]
extern crate test;

#[macro_use]
mod macros;

// N.B., this module needs to be declared first so diagnostics are
// registered before they are used.
pub mod diagnostics;

pub mod cfg;
pub mod dep_graph;
pub mod hir;
pub mod ich;
pub mod infer;
pub mod lint;

pub mod middle {
    pub mod allocator;
    pub mod borrowck;
    pub mod expr_use_visitor;
    pub mod cstore;
    pub mod dead;
    pub mod dependency_format;
    pub mod entry;
    pub mod exported_symbols;
    pub mod free_region;
    pub mod intrinsicck;
    pub mod lib_features;
    pub mod lang_items;
    pub mod liveness;
    pub mod mem_categorization;
    pub mod privacy;
    pub mod reachable;
    pub mod region;
    pub mod recursion_limit;
    pub mod resolve_lifetime;
    pub mod stability;
    pub mod weak_lang_items;
}

pub mod mir;
pub mod session;
pub mod traits;
pub mod ty;

pub mod util {
    pub mod captures;
    pub mod common;
    pub mod ppaux;
    pub mod nodemap;
    pub mod time_graph;
    pub mod profiling;
    pub mod bug;
}

<<<<<<< HEAD
// A private module so that macro-expanded idents like
// `::rustc::lint::Lint` will also work in `rustc` itself.
//
// `libstd` uses the same trick.
#[doc(hidden)]
mod rustc {
    pub use crate::lint;
    pub use crate::ich;
}
=======
// Allows macros to refer to this crate as `::rustc`
extern crate self as rustc;
>>>>>>> 74c4dd4d

// FIXME(#27438): right now the unit tests of librustc don't refer to any actual
//                functions generated in librustc_data_structures (all
//                references are through generic functions), but statics are
//                referenced from time to time. Due to this bug we won't
//                actually correctly link in the statics unless we also
//                reference a function, so be sure to reference a dummy
//                function.
#[test]
fn noop() {
    rustc_data_structures::__noop_fix_for_27438();
}


// Build the diagnostics array at the end so that the metadata includes error use sites.
__build_diagnostic_array! { librustc, DIAGNOSTICS }<|MERGE_RESOLUTION|>--- conflicted
+++ resolved
@@ -141,20 +141,8 @@
     pub mod bug;
 }
 
-<<<<<<< HEAD
-// A private module so that macro-expanded idents like
-// `::rustc::lint::Lint` will also work in `rustc` itself.
-//
-// `libstd` uses the same trick.
-#[doc(hidden)]
-mod rustc {
-    pub use crate::lint;
-    pub use crate::ich;
-}
-=======
 // Allows macros to refer to this crate as `::rustc`
 extern crate self as rustc;
->>>>>>> 74c4dd4d
 
 // FIXME(#27438): right now the unit tests of librustc don't refer to any actual
 //                functions generated in librustc_data_structures (all
