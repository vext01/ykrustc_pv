--- conflicted
+++ resolved
@@ -69,16 +69,7 @@
 #[cfg(windows)]
 extern crate libc;
 #[macro_use] extern crate rustc_data_structures;
-<<<<<<< HEAD
-extern crate serialize;
-extern crate parking_lot;
-extern crate rustc_errors as errors;
-extern crate rustc_rayon as rayon;
-extern crate rustc_rayon_core as rayon_core;
-extern crate rustc_yk_link;
-=======
 
->>>>>>> 0547ceb2
 #[macro_use] extern crate log;
 #[macro_use] extern crate syntax;
 
