--- conflicted
+++ resolved
@@ -26,12 +26,8 @@
 rustc_target = { path = "../librustc_target" }
 rustc_macros = { path = "../librustc_macros" }
 rustc_data_structures = { path = "../librustc_data_structures" }
-<<<<<<< HEAD
-rustc_errors = { path = "../librustc_errors" }
+errors = { path = "../librustc_errors", package = "rustc_errors" }
 rustc_yk_link = { path = "../librustc_yk_link" }
-=======
-errors = { path = "../librustc_errors", package = "rustc_errors" }
->>>>>>> 441e3508
 serialize = { path = "../libserialize" }
 syntax = { path = "../libsyntax" }
 syntax_pos = { path = "../libsyntax_pos" }
