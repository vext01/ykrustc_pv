#![cfg_attr(test, allow(dead_code))]

use self::imp::{make_handler, drop_handler};

pub use self::imp::cleanup;
pub use self::imp::init;

pub struct Handler {
    _data: *mut libc::c_void
}

impl Handler {
    pub unsafe fn new() -> Handler {
        make_handler()
    }
}

impl Drop for Handler {
    fn drop(&mut self) {
        unsafe {
            drop_handler(self);
        }
    }
}

#[cfg(any(target_os = "linux",
          target_os = "macos",
          target_os = "bitrig",
          target_os = "dragonfly",
          target_os = "freebsd",
          target_os = "solaris",
          all(target_os = "netbsd", not(target_vendor = "rumprun")),
          target_os = "openbsd"))]
mod imp {
    use super::Handler;
    use crate::mem;
    use crate::ptr;

    use libc::{sigaltstack, SIGSTKSZ, SS_DISABLE};
    use libc::{sigaction, SIGBUS, SIG_DFL,
               SA_SIGINFO, SA_ONSTACK, sighandler_t};
    use libc::{mmap, munmap};
    use libc::{SIGSEGV, PROT_READ, PROT_WRITE, MAP_PRIVATE, MAP_ANON};
    use libc::MAP_FAILED;

    use crate::sys_common::thread_info;


    #[cfg(any(target_os = "linux", target_os = "android"))]
    unsafe fn siginfo_si_addr(info: *mut libc::siginfo_t) -> usize {
        #[repr(C)]
        struct siginfo_t {
            a: [libc::c_int; 3], // si_signo, si_errno, si_code
            si_addr: *mut libc::c_void,
        }

        (*(info as *const siginfo_t)).si_addr as usize
    }

    #[cfg(not(any(target_os = "linux", target_os = "android")))]
    unsafe fn siginfo_si_addr(info: *mut libc::siginfo_t) -> usize {
        (*info).si_addr as usize
    }

    // Signal handler for the SIGSEGV and SIGBUS handlers. We've got guard pages
    // (unmapped pages) at the end of every thread's stack, so if a thread ends
    // up running into the guard page it'll trigger this handler. We want to
    // detect these cases and print out a helpful error saying that the stack
    // has overflowed. All other signals, however, should go back to what they
    // were originally supposed to do.
    //
    // This handler currently exists purely to print an informative message
    // whenever a thread overflows its stack. We then abort to exit and
    // indicate a crash, but to avoid a misleading SIGSEGV that might lead
    // users to believe that unsafe code has accessed an invalid pointer; the
    // SIGSEGV encountered when overflowing the stack is expected and
    // well-defined.
    //
    // If this is not a stack overflow, the handler un-registers itself and
    // then returns (to allow the original signal to be delivered again).
    // Returning from this kind of signal handler is technically not defined
    // to work when reading the POSIX spec strictly, but in practice it turns
    // out many large systems and all implementations allow returning from a
    // signal handler to work. For a more detailed explanation see the
    // comments on #26458.
    unsafe extern fn signal_handler(signum: libc::c_int,
                                    info: *mut libc::siginfo_t,
                                    _data: *mut libc::c_void) {
        // A signal handler can corrupt a software trace.
        use core::yk_swt;
        yk_swt::invalidate_trace();

<<<<<<< HEAD
        use sys_common::util::report_overflow;
=======
        use crate::sys_common::util::report_overflow;
>>>>>>> 74c4dd4d

        let guard = thread_info::stack_guard().unwrap_or(0..0);
        let addr = siginfo_si_addr(info);

        // If the faulting address is within the guard page, then we print a
        // message saying so and abort.
        if guard.start <= addr && addr < guard.end {
            report_overflow();
            rtabort!("stack overflow");
        } else {
            // Unregister ourselves by reverting back to the default behavior.
            let mut action: sigaction = mem::zeroed();
            action.sa_sigaction = SIG_DFL;
            sigaction(signum, &action, ptr::null_mut());

            // See comment above for why this function returns.
        }
    }

    static mut MAIN_ALTSTACK: *mut libc::c_void = ptr::null_mut();

    pub unsafe fn init() {
        let mut action: sigaction = mem::zeroed();
        action.sa_flags = SA_SIGINFO | SA_ONSTACK;
        action.sa_sigaction = signal_handler as sighandler_t;
        sigaction(SIGSEGV, &action, ptr::null_mut());
        sigaction(SIGBUS, &action, ptr::null_mut());

        let handler = make_handler();
        MAIN_ALTSTACK = handler._data;
        mem::forget(handler);
    }

    pub unsafe fn cleanup() {
        Handler { _data: MAIN_ALTSTACK };
    }

    unsafe fn get_stackp() -> *mut libc::c_void {
        let stackp = mmap(ptr::null_mut(),
                          SIGSTKSZ,
                          PROT_READ | PROT_WRITE,
                          MAP_PRIVATE | MAP_ANON,
                          -1,
                          0);
        if stackp == MAP_FAILED {
            panic!("failed to allocate an alternative stack");
        }
        stackp
    }

    #[cfg(any(target_os = "linux",
              target_os = "macos",
              target_os = "bitrig",
              target_os = "netbsd",
              target_os = "openbsd",
              target_os = "solaris"))]
    unsafe fn get_stack() -> libc::stack_t {
        libc::stack_t { ss_sp: get_stackp(), ss_flags: 0, ss_size: SIGSTKSZ }
    }

    #[cfg(any(target_os = "freebsd",
              target_os = "dragonfly"))]
    unsafe fn get_stack() -> libc::stack_t {
        libc::stack_t { ss_sp: get_stackp() as *mut i8, ss_flags: 0, ss_size: SIGSTKSZ }
    }

    pub unsafe fn make_handler() -> Handler {
        let mut stack = mem::zeroed();
        sigaltstack(ptr::null(), &mut stack);
        // Configure alternate signal stack, if one is not already set.
        if stack.ss_flags & SS_DISABLE != 0 {
            stack = get_stack();
            sigaltstack(&stack, ptr::null_mut());
            Handler { _data: stack.ss_sp as *mut libc::c_void }
        } else {
            Handler { _data: ptr::null_mut() }
        }
    }

    pub unsafe fn drop_handler(handler: &mut Handler) {
        if !handler._data.is_null() {
            let stack =  libc::stack_t {
                ss_sp: ptr::null_mut(),
                ss_flags: SS_DISABLE,
                // Workaround for bug in macOS implementation of sigaltstack
                // UNIX2003 which returns ENOMEM when disabling a stack while
                // passing ss_size smaller than MINSIGSTKSZ. According to POSIX
                // both ss_sp and ss_size should be ignored in this case.
                ss_size: SIGSTKSZ,
            };
            sigaltstack(&stack, ptr::null_mut());
            munmap(handler._data, SIGSTKSZ);
        }
    }
}

#[cfg(not(any(target_os = "linux",
              target_os = "macos",
              target_os = "bitrig",
              target_os = "dragonfly",
              target_os = "freebsd",
              target_os = "solaris",
              all(target_os = "netbsd", not(target_vendor = "rumprun")),
              target_os = "openbsd")))]
mod imp {
    use crate::ptr;

    pub unsafe fn init() {
    }

    pub unsafe fn cleanup() {
    }

    pub unsafe fn make_handler() -> super::Handler {
        super::Handler { _data: ptr::null_mut() }
    }

    pub unsafe fn drop_handler(_handler: &mut super::Handler) {
    }
}<|MERGE_RESOLUTION|>--- conflicted
+++ resolved
@@ -90,11 +90,7 @@
         use core::yk_swt;
         yk_swt::invalidate_trace();
 
-<<<<<<< HEAD
-        use sys_common::util::report_overflow;
-=======
         use crate::sys_common::util::report_overflow;
->>>>>>> 74c4dd4d
 
         let guard = thread_info::stack_guard().unwrap_or(0..0);
         let addr = siginfo_si_addr(info);
