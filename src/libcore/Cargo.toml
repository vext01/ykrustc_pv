--- conflicted
+++ resolved
@@ -20,15 +20,11 @@
 path = "../libcore/benches/lib.rs"
 
 [dev-dependencies]
-<<<<<<< HEAD
-rand = "0.5"
-
-[build-dependencies]
-cc = "1.0"
-=======
 rand = "0.6"
 
 [features]
 # Make panics and failed asserts immediately abort without formatting any message
 panic_immediate_abort = []
->>>>>>> 1aa25063
+
+[build-dependencies]
+cc = "1.0"